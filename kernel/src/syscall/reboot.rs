--- conflicted
+++ resolved
@@ -40,18 +40,16 @@
 /// Command to suspend the system.
 const CMD_SUSPEND: c_int = 3;
 
-<<<<<<< HEAD
-#[syscall]
-pub fn reboot(magic: c_int, magic2: c_int, cmd: c_int, _arg: *const c_void) -> Result<i32, Errno> {
+pub fn reboot(
+	Args((magic, magic2, cmd, _arg)): Args<(c_int, c_int, c_int, *const c_void)>,
+	ap: AccessProfile,
+) -> EResult<usize> {
+	// Validation
 	if magic != MAGIC || magic2 != MAGIC2 {
 		return Err(errno!(EINVAL));
 	}
-	{
-		let proc_mutex = Process::current_assert();
-		let proc = proc_mutex.lock();
-		if !proc.access_profile.is_privileged() {
-			return Err(errno!(EPERM));
-		}
+	if !ap.is_privileged() {
+		return Err(errno!(EPERM));
 	}
 	// Debug commands: shutdown with QEMU
 	#[cfg(config_debug_qemu)]
@@ -66,20 +64,6 @@
 		}
 	}
 	match cmd {
-=======
-pub fn reboot(
-	Args((magic, magic2, cmd, _arg)): Args<(c_int, c_int, c_int, *const c_void)>,
-	ap: AccessProfile,
-) -> EResult<usize> {
-	// Validation
-	if (magic as u32) != MAGIC || (magic2 as u32) != MAGIC2 {
-		return Err(errno!(EINVAL));
-	}
-	if !ap.is_privileged() {
-		return Err(errno!(EPERM));
-	}
-	match cmd as u32 {
->>>>>>> c666e7d3
 		CMD_POWEROFF => {
 			crate::println!("Power down...");
 			power::shutdown();
