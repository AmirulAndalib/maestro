# This is the main makefile for the kernel's compilation
#
# The kernel is divided into two parts:
# - Rust code, which represents most the kernel
# - Assembly and C code
#
# The compilation occurs in the following order:
# - The makefile compiles assembly and C code and pack them into static a library
# - The Rust code is compiled using Cargo
# - Cargo calls the build script, which tells the Rust compiler to link the library previously mentioned
# - Cargo runs the linker with the linker script for the required target
#
# This makefile also contains several rules used to test the kernel with emulators



# The name of the kernel image
NAME = maestro

# The target architecture. This variable can be set using an environement variable with the same name
KERNEL_ARCH ?= x86
# The target compilation mode. The value an be either `release` or `debug`. Another value may result in an undefined
# behavior. This variable can be set using an environement variable with the same name
KERNEL_MODE ?= debug
# A boolean value telling whether the kernel is compiled for testing or not. This variable can be set using an
# environement variable with the same name
KERNEL_TEST ?= false
# If true, the kernel is compiled for QEMU testing.
QEMU_TEST ?= false

# Forcing the KERNEL_TEST option to `false` if building in release mode
ifeq ($(KERNEL_MODE), release)
KERNEL_TEST = false
endif

# Current directory
PWD := $(shell pwd)

# The path to the architecture specific directory
ARCH_PATH = $(PWD)/arch/$(KERNEL_ARCH)/

# The target descriptor file path
TARGET = $(ARCH_PATH)target.json
# The linker script file path
LINKER = $(ARCH_PATH)linker.ld

# The directory containing sources
SRC_DIR = $(PWD)/src/
# The directory containing object files to link
OBJ_DIR = $(PWD)/obj/

# The name of the library containg the C/Assembly code.
LIB_NAME = lib$(NAME).a

# The C language compiler
CC = i686-elf-gcc # TODO Set according to architecture

# The debug flags for the C compiler
DEBUG_FLAGS = -D KERNEL_DEBUG -D KERNEL_DEBUG_SANITY -D KERNEL_SELFTEST #-D KERNEL_DEBUG_SPINLOCK

# The C language compiler flags
CFLAGS = -nostdlib -ffreestanding -fstack-protector-strong -fno-pic -mno-red-zone -Wall -Wextra -Werror -lgcc
ifeq ($(KERNEL_MODE), release)
CFLAGS += -O3
else
CFLAGS += -g3 $(DEBUG_FLAGS)
endif

# The archive creator program
AR = ar
# The archive creator program flags
ARFLAGS = rc

# The list of assembly source files
ASM_SRC := $(shell find $(SRC_DIR) -type f -name "*.s" -and ! -name "crti.s" -and ! -name "crtn.s")
# The list of C language source files
C_SRC := $(shell find $(SRC_DIR) -type f -name "*.c")
# The list of C language header files
HDR := $(shell find $(SRC_DIR) -type f -name "*.h")

# The list of directories in the source directory
DIRS := $(shell find $(SRC_DIR) -type d)
# The list of object directories
OBJ_DIRS := $(patsubst $(SRC_DIR)%, $(OBJ_DIR)%, $(DIRS))

# The list of all sources to compile
SRC := $(ASM_SRC) $(C_SRC)

# TODO
#CRTI_OBJ = $(OBJ_DIR)crti.s.o
# TODO
#CRTBEGIN_OBJ := $(shell $(CC) $(CFLAGS) -print-file-name=crtbegin.o)

# The list of assembly objects
ASM_OBJ := $(patsubst $(SRC_DIR)%.s, $(OBJ_DIR)%.s.o, $(ASM_SRC))
# The list of C language objects
C_OBJ := $(patsubst $(SRC_DIR)%.c, $(OBJ_DIR)%.c.o, $(C_SRC))

<<<<<<< HEAD
CRTEND_OBJ := $(shell $(CC) $(CFLAGS) -print-file-name=crtend.o)
CRTN_OBJ = $(OBJ_DIR)crtn.s.o

OBJ := $(ASM_OBJ) $(C_OBJ) 
INTERNAL_OBJ := $(CRTI_OBJ) $(OBJ) $(CRTN_OBJ)
OBJ_LINK_LIST := $(CRTI_OBJ) $(CRTBEGIN_OBJ) $(OBJ) $(CRTEND_OBJ) $(CRTN_OBJ)

DOC_SRC_DIR = doc_src/
DOC_DIR = doc/

all: tags $(NAME) iso doc

$(NAME): $(OBJ_DIRS) $(INTERNAL_OBJ) $(LINKER)
	$(CC) $(CFLAGS) -T $(LINKER) -o $(NAME) $(OBJ_LINK_LIST)

=======
# TODO
#CRTEND_OBJ := $(shell $(CC) $(CFLAGS) -print-file-name=crtend.o)
# TODO
#CRTN_OBJ = $(OBJ_DIR)crtn.s.o

# The list of objects
OBJ := $(ASM_OBJ) $(C_OBJ)
# Object files that are result of code which is part of the sources
#INTERNAL_OBJ := $(CRTI_OBJ) $(OBJ) $(CRTN_OBJ)
# TODO
#OBJ_LINK_LIST := $(CRTI_OBJ) $(CRTBEGIN_OBJ) $(OBJ) $(CRTEND_OBJ) $(CRTN_OBJ)

# Cargo
CARGO = cargo +nightly
# Cargo flags
CARGOFLAGS = --verbose
ifeq ($(KERNEL_MODE), release)
CARGOFLAGS += --release
endif
ifeq ($(KERNEL_TEST), true)
CARGOFLAGS = --tests
endif

# The Rust language compiler flags
RUSTFLAGS = -Zmacro-backtrace -C link-arg=-T$(LINKER) --cfg kernel_mode=\"$(KERNEL_MODE)\"
ifeq ($(QEMU_TEST), true)
RUSTFLAGS += --cfg qemu
endif

# The strip program
STRIP = strip

# The list of Rust language source files
RUST_SRC := $(shell find $(SRC_DIR) -type f -name "*.rs")

# Flags for the QEMU emulator
QEMU_FLAGS = -cdrom $(NAME).iso -device isa-debug-exit,iobase=0xf4,iosize=0x04

# The rule to compile everything
all: $(NAME) iso tags

# The rule to create object directories
>>>>>>> 7c493dbe
$(OBJ_DIRS):
	mkdir -p $(OBJ_DIRS)

# The rule to build the library
$(LIB_NAME): $(OBJ_DIRS) $(OBJ)
	$(AR) $(ARFLAGS) $@ $(OBJ)

# The rule to compile assembly objects
$(OBJ_DIR)%.s.o: $(SRC_DIR)%.s $(HDR) Makefile
	$(CC) $(CFLAGS) -I $(SRC_DIR) -c $< -o $@

# The rule to compile C language objects
$(OBJ_DIR)%.c.o: $(SRC_DIR)%.c $(HDR) Makefile
	$(CC) $(CFLAGS) -I $(SRC_DIR) -c $< -o $@

# The rule to create the `tags` file
tags: $(SRC) $(HDR) $(RUST_SRC)
	ctags $(SRC) $(HDR) $(RUST_SRC)

# TODO: Fix the incorrect binary in target. This is probably due to the usage of the flag to compile for testing
# The rule to compile the kernel image
$(NAME): $(LIB_NAME) $(RUST_SRC) $(LINKER) Makefile
	RUSTFLAGS="$(RUSTFLAGS)" $(CARGO) build $(CARGOFLAGS) --target $(TARGET)
	cp `ls -1 target/target/debug/deps/maestro-* | head -n 1` $@
ifeq ($(KERNEL_MODE), release)
	$(STRIP) $(NAME)
endif

# Alias for $(NAME).iso
iso: $(NAME).iso

# The rule to compile the .iso file image, using grub as a bootloader
$(NAME).iso: $(NAME)
	mkdir -p iso/boot/grub
	cp $(NAME) iso/boot
	cp grub.cfg iso/boot/grub
	grub-mkrescue -o $(NAME).iso iso

# The rule to clean the workspace
clean:
	rm -rf $(OBJ_DIR)
	rm -rf $(LIB_NAME)
	rm -f tags
	rm -rf iso/

# The rule to clean the workspace, including target binaries
fclean: clean
	rm -rf target/
	rm -f $(NAME)
	rm -f $(NAME).iso
	rm -rf $(DOC_DIR)

# The rule to recompile everything
re: fclean all

# The rule to test the kernel using QEMU
test: iso
	qemu-system-i386 $(QEMU_FLAGS) -d int

# The rule to run a CPU test of the kernel using QEMU (aka running the kernel and storing a lot of logs into the
# `cpu_out` file)
cputest: iso
	qemu-system-i386 $(QEMU_FLAGS) -d int,cpu >cpu_out 2>&1

# The rule to test the kernel using Bochs. The configuration for Bochs can be found in the file `.bochsrc`
bochs: iso
	bochs

# The rule to run virtualbox
virtualbox: iso
	virtualbox

doc: doc_src
	sphinx-build $(DOC_SRC_DIR) $(DOC_DIR)

.PHONY: all iso clean fclean re test debug bochs doc<|MERGE_RESOLUTION|>--- conflicted
+++ resolved
@@ -96,23 +96,6 @@
 # The list of C language objects
 C_OBJ := $(patsubst $(SRC_DIR)%.c, $(OBJ_DIR)%.c.o, $(C_SRC))
 
-<<<<<<< HEAD
-CRTEND_OBJ := $(shell $(CC) $(CFLAGS) -print-file-name=crtend.o)
-CRTN_OBJ = $(OBJ_DIR)crtn.s.o
-
-OBJ := $(ASM_OBJ) $(C_OBJ) 
-INTERNAL_OBJ := $(CRTI_OBJ) $(OBJ) $(CRTN_OBJ)
-OBJ_LINK_LIST := $(CRTI_OBJ) $(CRTBEGIN_OBJ) $(OBJ) $(CRTEND_OBJ) $(CRTN_OBJ)
-
-DOC_SRC_DIR = doc_src/
-DOC_DIR = doc/
-
-all: tags $(NAME) iso doc
-
-$(NAME): $(OBJ_DIRS) $(INTERNAL_OBJ) $(LINKER)
-	$(CC) $(CFLAGS) -T $(LINKER) -o $(NAME) $(OBJ_LINK_LIST)
-
-=======
 # TODO
 #CRTEND_OBJ := $(shell $(CC) $(CFLAGS) -print-file-name=crtend.o)
 # TODO
@@ -155,7 +138,6 @@
 all: $(NAME) iso tags
 
 # The rule to create object directories
->>>>>>> 7c493dbe
 $(OBJ_DIRS):
 	mkdir -p $(OBJ_DIRS)
 
