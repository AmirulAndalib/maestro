# This is the main makefile for the kernel's compilation
#
# The kernel is divided into two parts:
# - Rust code, which represents most of the kernel
# - Assembly and C code
#
# The compilation occurs in the following order:
# - The makefile compiles assembly and C code and pack them into static a library
# - The Rust code is compiled using Cargo
# - Cargo calls the build script, which tells the Rust compiler to link the library previously
# mentioned
# - Cargo runs the linker with the linker script for the required target
#
# This makefile also contains several rules used to test the kernel with emulators



# The name of the kernel image
NAME = maestro

# Current directory
PWD := $(shell pwd)
# The list of files that, when touched, make the kernel be recompiled entirely.
TOUCH_UPDATE_FILES = Makefile



# ------------------------------------------------------------------------------
#    Configuration variables
# ------------------------------------------------------------------------------



# The path to the configuration file created by the configuration utility
CONFIG_FILE = .config
# Tells whether the configuration file exists
CONFIG_EXISTS = $(shell stat $(CONFIG_FILE) >/dev/null 2>&1; echo $$?)

# The path to the script that generates configuration as compiler arguments
CONFIG_ARGS_SCRIPT = scripts/config_args.sh
# The path to the script that generates configuration as environment variables
CONFIG_ENV_SCRIPT = scripts/config_env.sh
# The path to the script that extracts specific configuration attributes
CONFIG_ATTR_SCRIPT = scripts/config_attr.sh

# Configuration as arguments for the compiler
CONFIG_ARGS := $(shell $(CONFIG_ARGS_SCRIPT))
# Configuration as environment variables
CONFIG_ENV := $(shell $(CONFIG_ENV_SCRIPT))

# The target architecture
CONFIG_ARCH := $(shell $(CONFIG_ATTR_SCRIPT) GENERAL_ARCH)
# Tells whether to compile in debug mode
CONFIG_DEBUG := $(shell $(CONFIG_ATTR_SCRIPT) DEBUG_DEBUG)
# Tells whether to compile for unit testing
CONFIG_DEBUG_TEST := $(shell $(CONFIG_ATTR_SCRIPT) DEBUG_TEST)



# ------------------------------------------------------------------------------
#    Kernel compilation variables
# ------------------------------------------------------------------------------



# The path to the architecture specific directory
ARCH_PATH = $(PWD)/arch/$(CONFIG_ARCH)/

# The target descriptor file path
TARGET = $(ARCH_PATH)target.json
# The linker script file path
LINKER = $(ARCH_PATH)linker.ld

# The directory containing sources
SRC_DIR = $(PWD)/src/
# The directory containing object files to link
OBJ_DIR = $(PWD)/obj/

# The name of the library containg the C/Assembly code.
LIB_NAME = lib$(NAME).a

# The C language compiler
ifeq ($(CONFIG_ARCH),x86)
CC = i686-elf-gcc
else
CC = $(CONFIG_ARCH)-elf-gcc
endif

# The C language compiler flags
CFLAGS = -nostdlib -ffreestanding -fno-stack-protector -fno-pic -mno-red-zone -Wall -Wextra -Werror -lgcc
ifeq ($(CONFIG_DEBUG), false)
CFLAGS += -O3
else
CFLAGS += -g3
endif

# The archive creator program
AR = i686-elf-ar
# The archive creator program flags
ARFLAGS = rc

# The list of assembly source files
ASM_SRC := $(shell find $(SRC_DIR) -type f -name "*.s" -and ! -name "crti.s" -and ! -name "crtn.s")
# The list of C language source files
C_SRC := $(shell find $(SRC_DIR) -type f -name "*.c")
# The list of C language header files
HDR := $(shell find $(SRC_DIR) -type f -name "*.h")

# The list of directories in the source directory
DIRS := $(shell find $(SRC_DIR) -type d)
# The list of object directories
OBJ_DIRS := $(patsubst $(SRC_DIR)%, $(OBJ_DIR)%, $(DIRS))

# The list of assembly objects
ASM_OBJ := $(patsubst $(SRC_DIR)%.s, $(OBJ_DIR)%.s.o, $(ASM_SRC))
# The list of C language objects
C_OBJ := $(patsubst $(SRC_DIR)%.c, $(OBJ_DIR)%.c.o, $(C_SRC))

# The list of objects
OBJ := $(ASM_OBJ) $(C_OBJ)

# Cargo
CARGO = cargo +nightly
# Cargo flags
CARGOFLAGS = --verbose -Zbuild-std=core --target $(TARGET)
ifeq ($(CONFIG_DEBUG), false)
CARGOFLAGS += --release
endif
ifeq ($(CONFIG_DEBUG_TEST), true)
CARGOFLAGS += --tests
endif

# The Rust language compiler flags
RUSTFLAGS = -Zmacro-backtrace $(CONFIG_ARGS)
ifeq ($(CONFIG_DEBUG), true)
RUSTFLAGS += -Cforce-frame-pointers=y -Cdebuginfo=2
endif

# The list of Rust language source files
RUST_SRC := $(shell find $(SRC_DIR) -type f -name "*.rs")

# The list of all sources to compile
SRC := $(ASM_SRC) $(C_SRC) $(RUST_SRC)



# ------------------------------------------------------------------------------
#    Checking for configuration file & documentation compilation
# ------------------------------------------------------------------------------



# The path to the documentation sources
DOC_SRC_DIR = doc/src/
# The list of documentation sources
DOC_SRC = $(shell find $(DOC_SRC_DIR) -type f)
# The path to the documentation build directory
DOC_DIR = doc/book/



ifeq ($(CONFIG_EXISTS), 0)
# The rule to compile everything
<<<<<<< HEAD
all: tags $(NAME) iso doc
 else
# The rule to compile everything
all: tags $(NAME) iso
=======
 ifeq ($(CONFIG_DEBUG_TEST), false)
all: $(NAME) iso doc
 else
all: $(NAME) iso
>>>>>>> 8ac2c436
 endif

# Builds the documentation
doc: $(SRC) $(DOC_SRC)
	$(CONFIG_ENV) RUSTFLAGS='$(RUSTFLAGS)' $(CARGO) doc $(CARGOFLAGS) --document-private-items
	mdbook build doc/
	rm -rf $(DOC_DIR)/references/
	cp -r target/target/doc/ $(DOC_DIR)/references/
else
all:
	echo "File $(CONFIG_FILE) doesn't exist. Create it from file `default.config`"
	false

doc: all

.SILENT: all doc
endif

.PHONY: all doc



# ------------------------------------------------------------------------------
#    Kernel compilation
# ------------------------------------------------------------------------------



# The rule to create object directories
$(OBJ_DIRS):
	mkdir -p $(OBJ_DIRS)

# The rule to build the library
$(LIB_NAME): $(OBJ_DIRS) $(OBJ)
	$(AR) $(ARFLAGS) $@ $(OBJ)

# The rule to compile assembly objects
$(OBJ_DIR)%.s.o: $(SRC_DIR)%.s $(HDR) $(TOUCH_UPDATE_FILES)
	$(CC) $(CFLAGS) -I $(SRC_DIR) -c $< -o $@

# The rule to compile C language objects
$(OBJ_DIR)%.c.o: $(SRC_DIR)%.c $(HDR) $(TOUCH_UPDATE_FILES)
	$(CC) $(CFLAGS) -I $(SRC_DIR) -c $< -o $@

# The rule to compile the kernel image
$(NAME): $(LIB_NAME) $(RUST_SRC) $(LINKER) $(TOUCH_UPDATE_FILES)
	$(CONFIG_ENV) RUSTFLAGS='$(RUSTFLAGS)' $(CARGO) build $(CARGOFLAGS)
ifeq ($(CONFIG_DEBUG_TEST), false)
 ifeq ($(CONFIG_DEBUG), false)
	$(CC) $(CFLAGS) -o $(NAME) target/target/release/libkernel.a -T$(LINKER)
 else
	$(CC) $(CFLAGS) -o $(NAME) target/target/debug/libkernel.a -T$(LINKER)
 endif
else
	cp `find target/target/debug/deps/ -name 'kernel-*' -executable` maestro
endif

# Alias for $(NAME).iso
iso: $(NAME).iso

# The rule to compile the .iso file image, using grub as a bootloader
$(NAME).iso: $(NAME) grub.cfg
	mkdir -p iso/boot/grub
	cp $(NAME) iso/boot
	cp grub.cfg iso/boot/grub
	grub-mkrescue -o $(NAME).iso iso

# Runs clippy on the Rust code
clippy:
	$(CONFIG_ENV) RUSTFLAGS='$(RUSTFLAGS)' $(CARGO) clippy $(CARGOFLAGS)

# Updates the tags file
tags: $(SRC)
	ctags --languages=+rust $(SRC)

.PHONY: iso clippy



# ------------------------------------------------------------------------------
#    Emulators
# ------------------------------------------------------------------------------



# The QEMU disk file
QEMU_DISK = qemu_disk
# The size of the QEMU disk in megabytes
QEMU_DISK_SIZE = 1024
# Flags for the QEMU emulator
QEMU_FLAGS = -smp cpus=2 -cdrom $(NAME).iso -drive file=$(QEMU_DISK),format=raw \
	-device isa-debug-exit,iobase=0xf4,iosize=0x04

# If `1`, QEMU is run into the terminal
QEMU_TERM ?= 0

ifeq ($(QEMU_TERM), 1)
QEMU_FLAGS += -serial mon:stdio -nographic
else
QEMU_FLAGS += -serial file:serial.log
endif

# Creates the disk for the QEMU emulator
$(QEMU_DISK):
	dd if=/dev/zero of=$(QEMU_DISK) bs=1M count=$(QEMU_DISK_SIZE) status=progress

# Runs the kernel with QEMU
run: iso $(QEMU_DISK)
	qemu-system-i386 $(QEMU_FLAGS)

# The rule to test the kernel using QEMU
test: iso $(QEMU_DISK)
	qemu-system-i386 $(QEMU_FLAGS) -d int

# Rule used to debug the kernel using GDB
debug: $(NAME).iso $(QEMU_DISK)
	qemu-system-i386 $(QEMU_FLAGS) -s -S -d int >debug_out 2>&1

# The rule to run the kernel's selftests using QEMU
selftest: iso $(QEMU_DISK)
	qemu-system-i386 $(QEMU_FLAGS) -nographic >/dev/null

# The rule to run a CPU test of the kernel using QEMU (aka running the kernel and storing a lot of
# logs into the `cpu_out` file)
cputest: iso
<<<<<<< HEAD
	qemu-system-x86_64 $(QEMU_FLAGS) -d int,cpu >cpu_out 2>&1

# The rule to test the kernel using Bochs. The configuration for Bochs can be found in the file
# `.bochsrc`
bochs: iso
	bochs

# The rule to run virtualbox
virtualbox: iso
	virtualbox

.PHONY: test selftest cputest bochs virtualbox



# ------------------------------------------------------------------------------
#    Configuration
# ------------------------------------------------------------------------------



# The path of the configuration utility
CONFIG_UTIL_PATH := config/target/release/config
# The list of the sources for the configuration utility
CONFIG_UTIL_SRC := $(shell find config/src/ -type f -name "*.rs")

# Builds the configuration utility into a tmp directory.
$(CONFIG_UTIL_PATH): $(CONFIG_UTIL_SRC)
	cd config && cargo build --release

# Runs the configuration utility to create the configuration file
$(CONFIG_FILE): $(CONFIG_UTIL_PATH)
	$(CONFIG_UTIL_PATH)
	@stat $(CONFIG_FILE) >/dev/null 2>&1 && echo "The configuration file is now ready. You may want to type \
\`make clean\` before compiling with \`make\`" || true

# Runs the configuration utility to create the configuration file
config: $(CONFIG_FILE)
=======
	qemu-system-i386 $(QEMU_FLAGS) -d int,cpu >cpu_out 2>&1
>>>>>>> 8ac2c436

.PHONY: test selftest cputest



# ------------------------------------------------------------------------------
#    Cleaning up
# ------------------------------------------------------------------------------



# The rule to clean the workspace
clean:
	rm -rf $(OBJ_DIR)
	rm -rf $(LIB_NAME)
	rm -rf iso/

# The rule to clean the workspace, including target binaries
fclean: clean
	rm -rf target/
	rm -f $(NAME)
	rm -f $(NAME).iso
	rm -rf $(DOC_DIR)

# The rule to recompile everything
re: fclean all

.PHONY: clean fclean re<|MERGE_RESOLUTION|>--- conflicted
+++ resolved
@@ -161,17 +161,10 @@
 
 ifeq ($(CONFIG_EXISTS), 0)
 # The rule to compile everything
-<<<<<<< HEAD
-all: tags $(NAME) iso doc
- else
-# The rule to compile everything
-all: tags $(NAME) iso
-=======
  ifeq ($(CONFIG_DEBUG_TEST), false)
 all: $(NAME) iso doc
  else
 all: $(NAME) iso
->>>>>>> 8ac2c436
  endif
 
 # Builds the documentation
@@ -297,48 +290,7 @@
 # The rule to run a CPU test of the kernel using QEMU (aka running the kernel and storing a lot of
 # logs into the `cpu_out` file)
 cputest: iso
-<<<<<<< HEAD
-	qemu-system-x86_64 $(QEMU_FLAGS) -d int,cpu >cpu_out 2>&1
-
-# The rule to test the kernel using Bochs. The configuration for Bochs can be found in the file
-# `.bochsrc`
-bochs: iso
-	bochs
-
-# The rule to run virtualbox
-virtualbox: iso
-	virtualbox
-
-.PHONY: test selftest cputest bochs virtualbox
-
-
-
-# ------------------------------------------------------------------------------
-#    Configuration
-# ------------------------------------------------------------------------------
-
-
-
-# The path of the configuration utility
-CONFIG_UTIL_PATH := config/target/release/config
-# The list of the sources for the configuration utility
-CONFIG_UTIL_SRC := $(shell find config/src/ -type f -name "*.rs")
-
-# Builds the configuration utility into a tmp directory.
-$(CONFIG_UTIL_PATH): $(CONFIG_UTIL_SRC)
-	cd config && cargo build --release
-
-# Runs the configuration utility to create the configuration file
-$(CONFIG_FILE): $(CONFIG_UTIL_PATH)
-	$(CONFIG_UTIL_PATH)
-	@stat $(CONFIG_FILE) >/dev/null 2>&1 && echo "The configuration file is now ready. You may want to type \
-\`make clean\` before compiling with \`make\`" || true
-
-# Runs the configuration utility to create the configuration file
-config: $(CONFIG_FILE)
-=======
 	qemu-system-i386 $(QEMU_FLAGS) -d int,cpu >cpu_out 2>&1
->>>>>>> 8ac2c436
 
 .PHONY: test selftest cputest
 
