//! This module handles ACPI's Fixed ACPI Description Table (FADT).

use core::slice;
use super::ACPITable;
use super::ACPITableHeader;
use super::dsdt::Dsdt;

/// TODO doc
pub struct GenericAddr {
	addr_space: u8,
	bit_width: u8,
	bit_offset: u8,
	access_size: u8,
	address: u8,
}

/// The Fixed ACPI Description Table. The documentation of every fields can be
/// found in the ACPI documentation.
#[repr(C)]
pub struct Fadt {
	/// The table's header.
	pub header: ACPITableHeader,

	pub firmware_ctrl: u32,
	pub dsdt: u32,

	pub reserved: u8,

	pub preferred_power_management_profile: u8,
	pub sci_interrupt: u16,
	pub smi_commandport: u32,
	pub acpi_enable: u8,
	pub acpi_disable: u8,
	pub s4bios_req: u8,
	pub pstate_control: u8,
	pub pm1a_event_block: u32,
	pub pm1b_event_block: u32,
	pub pm1a_control_block: u32,
	pub pm1b_control_block: u32,
	pub pm2c_ontrolb_lock: u32,
	pub pm_timer_block: u32,
	pub gpe0_block: u32,
	pub gpe1_block: u32,
	pub pm1_event_length: u8,
	pub pm1_control_length: u8,
	pub pm2_control_length: u8,
	pub pm_timer_length: u8,
	pub gpe0_length: u8,
	pub gpe1_length: u8,
	pub gpe1_base: u8,
	pub cstate_control: u8,
	pub worst_c2_latency: u16,
	pub worst_c3_latency: u16,
	pub flush_size: u16,
	pub flush_stride: u16,
	pub duty_offset: u8,
	pub duty_width: u8,
	pub day_alarm: u8,
	pub month_alarm: u8,
	pub century: u8,

	pub boot_architecture_flags: u16,

	pub reserved2: u8,
	pub flags: u32,

	pub reset_reg: GenericAddr,

	pub reset_value: u8,
	pub reserved3: [u8; 3],

	pub x_firmware_control: u64,
	pub x_dsdt: u64,

	pub x_pm1a_event_block: GenericAddr,
	pub x_pm1b_event_block: GenericAddr,
	pub x_pm1a_control_block: GenericAddr,
	pub x_pm1b_control_block: GenericAddr,
	pub x_pm2_control_block: GenericAddr,
	pub x_pm_timer_block: GenericAddr,
	pub x_gpe0_block: GenericAddr,
	pub x_gpe1_block: GenericAddr,
}

impl Fadt {
	/// Returns a reference to the DSDT if it exists.
	pub fn get_dsdt(&self) -> Option<&Dsdt> {
		let dsdt = if self.x_dsdt != 0 {
			self.x_dsdt
		} else {
			self.dsdt as _
		} as *const u8;
		// TODO Add displacement relative to ACPI data buffer

		if !dsdt.is_null() {
			let dsdt = unsafe {
				let dsdt_slice = slice::from_raw_parts(dsdt, 1);
				&*(dsdt_slice as *const [u8] as *const [()] as *const Dsdt)
			};

			if !dsdt.get_header().check::<Dsdt>() {
				crate::kernel_panic!("Invalid ACPI structure!");
			}

			Some(dsdt)
		} else {
			None
		}
	}
}

impl ACPITable for Fadt {
<<<<<<< HEAD
	fn get_expected_signature() -> [u8; 4] {
		[b'F', b'A', b'C', b'P']
=======
	fn get_expected_signature() -> &'static [u8; 4] {
		&[b'F', b'A', b'D', b'T']
>>>>>>> 8ac2c436
	}
}<|MERGE_RESOLUTION|>--- conflicted
+++ resolved
@@ -110,12 +110,7 @@
 }
 
 impl ACPITable for Fadt {
-<<<<<<< HEAD
-	fn get_expected_signature() -> [u8; 4] {
-		[b'F', b'A', b'C', b'P']
-=======
 	fn get_expected_signature() -> &'static [u8; 4] {
-		&[b'F', b'A', b'D', b'T']
->>>>>>> 8ac2c436
+		&[b'F', b'A', b'C', b'P']
 	}
 }