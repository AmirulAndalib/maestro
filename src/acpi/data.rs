--- conflicted
+++ resolved
@@ -29,15 +29,9 @@
 	acpi::{rsdt::Rsdt, ACPITable, ACPITableHeader},
 	errno::{AllocResult, CollectResult, Errno},
 	memory,
-<<<<<<< HEAD
 	memory::{malloc, vmem, vmem::VMem},
 	util,
 	util::{boxed::Box, collections::hashmap::HashMap},
-=======
-	memory::{malloc, vmem},
-	util,
-	util::{boxed::Box, container::hashmap::HashMap},
->>>>>>> 7c2af772
 };
 use core::{
 	ffi::c_void,
@@ -152,17 +146,10 @@
 		let rsdt_phys_ptr = rsdp.rsdt_address as *const c_void;
 		let rsdt_map_begin = util::down_align(rsdt_phys_ptr, memory::PAGE_SIZE);
 		// Map the RSDT to make it readable
-<<<<<<< HEAD
 		let mut transaction = tmp_vmem.transaction();
 		transaction.map_range(rsdt_map_begin, memory::PAGE_SIZE as _, 2, 0)?;
 		transaction.commit();
 		tmp_vmem.bind();
-=======
-		unsafe {
-			tmp_vmem.map_range(rsdt_map_begin, memory::PAGE_SIZE as _, 2, 0)?;
-			tmp_vmem.bind();
-		}
->>>>>>> 7c2af772
 
 		let (off, data) = {
 			let rsdt_ptr = (memory::PAGE_SIZE + (rsdt_phys_ptr as usize - rsdt_map_begin as usize))
@@ -182,7 +169,6 @@
 					let table_ptr = table as *const ACPITableHeader;
 					// Map the table to read its length
 					let table_map_begin = util::down_align(table_ptr, memory::PAGE_SIZE);
-<<<<<<< HEAD
 					let mut transaction = tmp_vmem.transaction();
 					let res = transaction.map_range(
 						table_map_begin as _,
@@ -191,16 +177,6 @@
 						0,
 					);
 					transaction.commit();
-=======
-					let res = unsafe {
-						tmp_vmem.map_range(
-							table_map_begin as _,
-							(memory::PAGE_SIZE * 3) as _,
-							2,
-							0,
-						)
-					};
->>>>>>> 7c2af772
 					if res.is_err() {
 						panic!("Memory allocation failure when reading ACPI data");
 					}
@@ -235,15 +211,9 @@
 			let begin = util::down_align(lowest, memory::PAGE_SIZE);
 			let end = unsafe { util::align(highest, memory::PAGE_SIZE) };
 			let pages = (end as usize - begin as usize) / memory::PAGE_SIZE;
-<<<<<<< HEAD
 			let mut transaction = tmp_vmem.transaction();
 			transaction.map_range(begin, memory::PAGE_SIZE as _, pages, 0)?;
 			transaction.commit();
-=======
-			unsafe {
-				tmp_vmem.map_range(begin, memory::PAGE_SIZE as _, pages, 0)?;
-			}
->>>>>>> 7c2af772
 
 			// FIXME: unwrap here is garbage
 			let size = NonZeroUsize::new(pages * memory::PAGE_SIZE).unwrap();
