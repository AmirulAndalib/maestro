--- conflicted
+++ resolved
@@ -32,18 +32,6 @@
 #![test_runner(crate::selftest::runner)]
 #![reexport_test_harness_main = "kernel_selftest"]
 
-<<<<<<< HEAD
-mod acpi;
-mod cmdline;
-mod cpu;
-mod debug;
-mod device;
-mod elf;
-mod errno;
-mod event;
-mod file;
-mod gdt;
-=======
 pub mod acpi;
 pub mod cmdline;
 pub mod cpu;
@@ -55,7 +43,6 @@
 pub mod event;
 pub mod file;
 pub mod gdt;
->>>>>>> 9aedc768
 #[macro_use]
 pub mod idt;
 pub mod io;
@@ -65,12 +52,8 @@
 pub mod module;
 pub mod multiboot;
 #[macro_use]
-<<<<<<< HEAD
-mod panic;
-=======
 pub mod panic;
 pub mod pit;
->>>>>>> 9aedc768
 #[macro_use]
 pub mod print;
 pub mod process;
@@ -88,19 +71,13 @@
 use core::ptr::null;
 use crate::errno::Errno;
 use crate::file::path::Path;
-<<<<<<< HEAD
 use crate::memory::dma;
-use crate::memory::vmem::VMem;
-use crate::process::Process;
-use crate::util::boxed::Box;
-=======
 use crate::memory::vmem::VMem;
 use crate::memory::vmem;
 use crate::process::Process;
 use crate::process::exec::exec;
 use crate::util::boxed::Box;
 use crate::util::lock::Mutex;
->>>>>>> 9aedc768
 
 /// The kernel's name.
 pub const NAME: &str = "maestro";
@@ -202,19 +179,6 @@
 	if let Some(vmem) = guard.get().as_ref() {
 		vmem.bind();
 	}
-}
-
-/// Initializes virtual memory.
-/// `acpi` tells whether ACPI has been enabled and if its DMA zones should be mapped.
-fn init_vmem() -> Box<dyn VMem> {
-	let kernel_vmem = memory::vmem::new();
-	if kernel_vmem.is_err() {
-		crate::kernel_panic!("Cannot initialize kernel virtual memory!", 0);
-	}
-
-    let kernel_vmem = kernel_vmem.unwrap();
-    kernel_vmem.bind();
-    kernel_vmem
 }
 
 extern "C" {
@@ -292,14 +256,10 @@
 	}
 	memory::alloc::init();
 	memory::malloc::init();
-<<<<<<< HEAD
-    let mut kernel_vmem = init_vmem();
-=======
 
 	if init_vmem().is_err() {
 		crate::kernel_panic!("Cannot initialize kernel virtual memory!", 0);
 	}
->>>>>>> 9aedc768
 
 	// From here, the kernel considers that memory management has been fully initialized
 
@@ -321,9 +281,15 @@
 
 	println!("Initializing ACPI...");
 	acpi::init();
-    if dma::map(&mut kernel_vmem).is_err() {
-        crate::kernel_panic!("Failed to map DMA zones!");
-    }
+	// Mapping DMA onto kernel memory
+	{
+		let mut guard = KERNEL_VMEM.lock();
+		let kernel_vmem = guard.get_mut().as_mut().unwrap();
+
+		if dma::map(kernel_vmem).is_err() {
+			crate::kernel_panic!("Failed to map DMA zones on kernel memory!");
+		}
+	}
 
 	let cpu_count = cpu::get_count();
 	println!("{} CPUs are available", cpu_count);
