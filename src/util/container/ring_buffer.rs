//! A ring buffer is a data structure which allows to implement a FIFO
//! structure.
//!
//! The buffer works with a linear buffer and two cursors:
//! - The read cursor, which reads data until it reaches the write cursor
//! - The write cursor, which writes data until it reaches the read cursor
//!
//! When a cursor reaches the end of the linear buffer, it goes back to the
//! beginning. This is why it's called a "ring".

use core::cmp::min;
use core::marker::PhantomData;

/// Structure representing a ring buffer.
///
/// The buffer has a limited size which must be given at initialization.
///
/// The buffer used to store the data is specified by the generic argument `B`.
///
/// By default, a `Vec` is used.
#[derive(Debug)]
pub struct RingBuffer<T, B: AsRef<[T]> + AsMut<[T]>> {
	/// The linear buffer.
	buffer: B,

	/// The offset of the read cursor in the buffer.
	read_cursor: usize,
	/// The offset of the write cursor in the buffer.
	write_cursor: usize,

	/// Allowing the argument T.
	_phantom: PhantomData<T>,
}

impl<T: Default + Copy, B: AsRef<[T]> + AsMut<[T]>> RingBuffer<T, B> {
	/// Creates a new instance.
	///
	/// `buffer` is the buffer to be used.
	pub fn new(buffer: B) -> Self {
		Self {
			buffer,

			read_cursor: 0,
			write_cursor: 0,

			_phantom: PhantomData,
		}
	}

	/// Returns the size of the buffer in number of elements.
	#[inline(always)]
	pub fn get_size(&self) -> usize {
		self.buffer.as_ref().len()
	}

	/// Tells whether the ring is empty.
	#[inline(always)]
	pub fn is_empty(&self) -> bool {
		self.read_cursor == self.write_cursor
	}

	/// Returns the length of the data in the buffer.
	///
	/// If the buffer is empty, the function returns zero.
	pub fn get_data_len(&self) -> usize {
		if self.read_cursor <= self.write_cursor {
			self.write_cursor - self.read_cursor
		} else {
			self.get_size() - (self.read_cursor - self.write_cursor)
		}
	}

	/// Returns the length of the available space in the buffer.
	#[inline(always)]
	pub fn get_available_len(&self) -> usize {
		self.get_size() - self.get_data_len() - 1
	}

	/// Returns a slice representing the ring buffer's linear buffer.
	#[inline(always)]
	fn get_buffer(&mut self) -> &mut [T] {
		self.buffer.as_mut()
	}

	/// Peeks dat afrom the buffer and writes it in `buf`.
	///
<<<<<<< HEAD
	/// Contrary to `read`, this function doesn't consume the data.
	///
	/// The function returns the number of elements read.
	pub fn peek(&mut self, buf: &mut [T]) -> usize {
=======
	/// The function returns the number of elements read.
	pub fn read(&mut self, buf: &mut [T]) -> usize {
>>>>>>> 1ebaa58b
		let cursor = self.read_cursor;
		let len = min(buf.len(), self.get_data_len());

		let buffer_size = self.get_size();
		let buffer = self.get_buffer();

		// The length of the first read, before going back to the beginning of the
		// buffer
		let l0 = min(cursor + len, buffer_size) - cursor;
		for i in 0..l0 {
			buf[i] = buffer[cursor + i];
		}

		// The length of the second read, from the beginning of the buffer
		let l1 = len - l0;
		for i in 0..l1 {
			buf[l0 + i] = buffer[i];
		}

		len
	}

	/// Reads data from the buffer and writes it in `buf`.
	///
	/// The function returns the number of elements read.
	pub fn read(&mut self, buf: &mut [T]) -> usize {
		let len = self.peek(buf);
		let buffer_size = self.get_size();

		self.read_cursor = (self.read_cursor + len) % buffer_size;
		len
	}

	/// Writes data in `buf` to the buffer.
	///
	/// The function returns the number of elements written.
	pub fn write(&mut self, buf: &[T]) -> usize {
		let cursor = self.write_cursor;
		let len = min(buf.len(), self.get_available_len());

		let buffer_size = self.get_size();
		let buffer = self.get_buffer();

		// The length of the first read, before going back to the beginning of the
		// buffer
		let l0 = min(cursor + len, buffer_size) - cursor;
		for i in 0..l0 {
			buffer[cursor + i] = buf[i];
		}

		// The length of the second read, from the beginning of the buffer
		let l1 = len - l0;
		for i in 0..l1 {
			buffer[i] = buf[l0 + i];
		}

		self.write_cursor = (self.write_cursor + len) % buffer_size;
		len
	}

	/// Clears the buffer.
	#[inline(always)]
	pub fn clear(&mut self) {
		// FIXME: Elements in the container must be dropped here. However, using another container
		// for storage might result in double dropping

		self.read_cursor = 0;
		self.write_cursor = 0;
	}
}

#[cfg(test)]
mod test {
	use super::*;

	#[test_case]
	fn ring_buffer0() {
		let mut rb = RingBuffer::new([0u8; 10]);
		let mut buf: [u8; 0] = [0; 0];
		assert_eq!(rb.read(&mut buf), 0);
	}

	#[test_case]
	fn ring_buffer1() {
		let mut rb = RingBuffer::new([0u8; 10]);
		let mut buf: [u8; 10] = [0; 10];
		assert_eq!(rb.read(&mut buf), 0);
	}

	#[test_case]
	fn ring_buffer2() {
		let mut rb = RingBuffer::new([0u8; 10]);
		let mut buf: [u8; 10] = [0; 10];
		for i in 0..buf.len() {
			buf[i] = 42;
		}

		assert_eq!(rb.write(&buf), 9);
		assert_eq!(rb.get_data_len(), 9);
		assert_eq!(rb.get_available_len(), 0);

		for i in 0..buf.len() {
			buf[i] = 0;
		}

		assert_eq!(rb.read(&mut buf), 9);
		assert_eq!(rb.get_data_len(), 0);
		assert_eq!(rb.get_available_len(), 9);

		for i in 0..9 {
			assert_eq!(buf[i], 42);
		}
	}

	// TODO peek
}<|MERGE_RESOLUTION|>--- conflicted
+++ resolved
@@ -84,15 +84,10 @@
 
 	/// Peeks dat afrom the buffer and writes it in `buf`.
 	///
-<<<<<<< HEAD
 	/// Contrary to `read`, this function doesn't consume the data.
 	///
 	/// The function returns the number of elements read.
 	pub fn peek(&mut self, buf: &mut [T]) -> usize {
-=======
-	/// The function returns the number of elements read.
-	pub fn read(&mut self, buf: &mut [T]) -> usize {
->>>>>>> 1ebaa58b
 		let cursor = self.read_cursor;
 		let len = min(buf.len(), self.get_data_len());
 
