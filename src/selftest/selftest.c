#include <selftest/selftest.h>
#include <libc/string.h>

static test_suite_func_t suites[] = {
	test_bitfield,
	test_avl,
<<<<<<< HEAD
	test_buddy,
	//test_pages
=======
	test_buddy
>>>>>>> 586a8848
};

void run_selftest(void)
{
	size_t i;

	for(i = 0; i < sizeof(suites) / sizeof(test_suite_func_t); ++i)
		suites[i]();
}<|MERGE_RESOLUTION|>--- conflicted
+++ resolved
@@ -4,12 +4,7 @@
 static test_suite_func_t suites[] = {
 	test_bitfield,
 	test_avl,
-<<<<<<< HEAD
-	test_buddy,
-	//test_pages
-=======
 	test_buddy
->>>>>>> 586a8848
 };
 
 void run_selftest(void)
