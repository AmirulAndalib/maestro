/*
 * Copyright 2024 Luc Lenôtre
 *
 * This file is part of Maestro.
 *
 * Maestro is free software: you can redistribute it and/or modify it under the
 * terms of the GNU General Public License as published by the Free Software
 * Foundation, either version 3 of the License, or (at your option) any later
 * version.
 *
 * Maestro is distributed in the hope that it will be useful, but WITHOUT ANY
 * WARRANTY; without even the implied warranty of MERCHANTABILITY or FITNESS FOR
 * A PARTICULAR PURPOSE. See the GNU General Public License for more details.
 *
 * You should have received a copy of the GNU General Public License along with
 * Maestro. If not, see <https://www.gnu.org/licenses/>.
 */

//! A pipe is an object that links two file descriptors together. One reading
//! and another writing, with a buffer in between.

use super::Buffer;
use crate::{
	file::{buffer::BlockHandler, Errno},
	limits,
	process::{
		mem_space::{ptr::SyscallPtr, MemSpace},
		Process,
	},
	syscall::ioctl,
	util::{
<<<<<<< HEAD
		collections::{ring_buffer::RingBuffer, vec::Vec},
=======
		container::{ring_buffer::RingBuffer, vec::Vec},
>>>>>>> 7c2af772
		io,
		io::IO,
		lock::IntMutex,
		ptr::arc::Arc,
		TryDefault,
	},
};
use core::ffi::{c_int, c_void};

/// Structure representing a buffer buffer.
#[derive(Debug)]
pub struct PipeBuffer {
	/// The buffer's buffer.
	buffer: RingBuffer<u8, Vec<u8>>,

	/// The number of reading ends attached to the pipe.
	read_ends: u32,
	/// The number of writing ends attached to the pipe.
	write_ends: u32,

	/// The pipe's block handler.
	block_handler: BlockHandler,
}

impl PipeBuffer {
	/// Returns the length of the data to be read in the buffer.
	pub fn get_data_len(&self) -> usize {
		self.buffer.get_data_len()
	}

	/// Returns the available space in the buffer in bytes.
	pub fn get_available_len(&self) -> usize {
		self.buffer.get_available_len()
	}
}

impl TryDefault for PipeBuffer {
	fn try_default() -> Result<Self, Self::Error> {
		Ok(Self {
			buffer: RingBuffer::new(crate::vec![0; limits::PIPE_BUF]?),

			read_ends: 0,
			write_ends: 0,

			block_handler: BlockHandler::new(),
		})
	}
}

impl Buffer for PipeBuffer {
	fn get_capacity(&self) -> usize {
		self.buffer.get_size()
	}

	fn increment_open(&mut self, read: bool, write: bool) {
		if read {
			self.read_ends += 1;
		}

		if write {
			self.write_ends += 1;
		}
	}

	fn decrement_open(&mut self, read: bool, write: bool) {
		if read {
			self.read_ends -= 1;

			if self.read_ends == 0 {
				self.block_handler.wake_processes(io::POLLERR);
			}
		}

		if write {
			self.write_ends -= 1;

			if self.write_ends == 0 {
				self.block_handler.wake_processes(io::POLLERR);
			}
		}
	}

	fn add_waiting_process(&mut self, proc: &mut Process, mask: u32) -> Result<(), Errno> {
		self.block_handler.add_waiting_process(proc, mask)
	}

	fn ioctl(
		&mut self,
		mem_space: Arc<IntMutex<MemSpace>>,
		request: ioctl::Request,
		argp: *const c_void,
	) -> Result<u32, Errno> {
		match request.get_old_format() {
			ioctl::FIONREAD => {
				let mut mem_space_guard = mem_space.lock();
				let count_ptr: SyscallPtr<c_int> = (argp as usize).into();
				let count_ref = count_ptr
					.get_mut(&mut mem_space_guard)?
					.ok_or_else(|| errno!(EFAULT))?;
				*count_ref = self.get_available_len() as _;
			}

			_ => return Err(errno!(ENOTTY)),
		}

		Ok(0)
	}
}

impl IO for PipeBuffer {
	fn get_size(&self) -> u64 {
		self.get_data_len() as _
	}

	/// Note: This implemention ignores the offset.
	fn read(&mut self, _: u64, buf: &mut [u8]) -> Result<(u64, bool), Errno> {
		let len = self.buffer.read(buf);
		let eof = self.write_ends == 0 && self.get_data_len() == 0;

		self.block_handler.wake_processes(io::POLLOUT);

		Ok((len as _, eof))
	}

	/// Note: This implemention ignores the offset.
	fn write(&mut self, _: u64, buf: &[u8]) -> Result<u64, Errno> {
		if self.read_ends > 0 {
			let len = self.buffer.write(buf);

			self.block_handler.wake_processes(io::POLLIN);

			Ok(len as _)
		} else {
			Err(errno!(EPIPE))
		}
	}

	fn poll(&mut self, mask: u32) -> Result<u32, Errno> {
		let mut result = 0;

		if mask & io::POLLIN != 0 && self.get_data_len() > 0 {
			result |= io::POLLIN;
		}
		if mask & io::POLLOUT != 0 && self.get_available_len() > 0 {
			result |= io::POLLOUT;
		}
		if mask & io::POLLPRI != 0 && self.read_ends == 0 {
			result |= io::POLLPRI;
		}

		Ok(result)
	}
}<|MERGE_RESOLUTION|>--- conflicted
+++ resolved
@@ -29,11 +29,7 @@
 	},
 	syscall::ioctl,
 	util::{
-<<<<<<< HEAD
 		collections::{ring_buffer::RingBuffer, vec::Vec},
-=======
-		container::{ring_buffer::RingBuffer, vec::Vec},
->>>>>>> 7c2af772
 		io,
 		io::IO,
 		lock::IntMutex,
