--- conflicted
+++ resolved
@@ -27,11 +27,7 @@
 		FileContent, Mode,
 	},
 	process::{pid::Pid, Process},
-<<<<<<< HEAD
 	util::{collections::string::String, io::IO},
-=======
-	util::{container::string::String, io::IO},
->>>>>>> 7c2af772
 };
 use core::cmp::min;
 
