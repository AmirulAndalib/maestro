/*
 * Copyright 2024 Luc Lenôtre
 *
 * This file is part of Maestro.
 *
 * Maestro is free software: you can redistribute it and/or modify it under the
 * terms of the GNU General Public License as published by the Free Software
 * Foundation, either version 3 of the License, or (at your option) any later
 * version.
 *
 * Maestro is distributed in the hope that it will be useful, but WITHOUT ANY
 * WARRANTY; without even the implied warranty of MERCHANTABILITY or FITNESS FOR
 * A PARTICULAR PURPOSE. See the GNU General Public License for more details.
 *
 * You should have received a copy of the GNU General Public License along with
 * Maestro. If not, see <https://www.gnu.org/licenses/>.
 */

//! The procfs is a virtual filesystem which provides informations about
//! processes.

mod mem_info;
mod proc_dir;
mod self_link;
mod sys_dir;
mod uptime;
mod version;

use super::{
	kernfs,
	kernfs::{node::DummyKernFSNode, KernFS},
	Filesystem, FilesystemType,
};
use crate::{
	errno::{AllocError, AllocResult, EResult, Errno},
	file::{
		fs::Statfs,
		path::PathBuf,
		perm::{Gid, Uid},
		DirEntry, File, FileContent, FileType, INode, Mode,
	},
	process,
	process::{oom, pid::Pid},
	util::{
		boxed::Box,
<<<<<<< HEAD
		collections::{hashmap::HashMap, string::String},
=======
		container::{hashmap::HashMap, string::String},
>>>>>>> 7c2af772
		io::IO,
		lock::Mutex,
		ptr::arc::Arc,
	},
};
use core::any::Any;
use mem_info::MemInfo;
use proc_dir::ProcDir;
use self_link::SelfNode;
use sys_dir::SysDir;
use uptime::Uptime;
use version::Version;

/// A procfs.
///
/// On the inside, the procfs works using a kernfs.
#[derive(Debug)]
pub struct ProcFS {
	/// The kernfs.
	fs: KernFS,
	/// The list of registered processes with their directory's inode.
	procs: HashMap<Pid, INode>,
}

impl ProcFS {
	/// Creates a new instance.
	///
	/// `readonly` tells whether the filesystem is readonly.
	pub fn new(readonly: bool) -> Result<Self, Errno> {
		let mut fs = Self {
			fs: KernFS::new(b"procfs".try_into()?, readonly)?,
			procs: HashMap::new(),
		};

		let mut entries = HashMap::new();

		// Create /proc/meminfo
		let node = MemInfo {};
		let inode = fs.fs.add_node(Box::new(node)?)?;
		entries.insert(
			b"meminfo".try_into()?,
			DirEntry {
				inode,
				entry_type: FileType::Regular,
			},
		)?;

		// Create /proc/mounts
		let node =
			DummyKernFSNode::new(0o777, 0, 0, FileContent::Link(b"self/mounts".try_into()?));
		let inode = fs.fs.add_node(Box::new(node)?)?;
		entries.insert(
			b"mounts".try_into()?,
			DirEntry {
				inode,
				entry_type: FileType::Link,
			},
		)?;

		// Create /proc/self
		let node = SelfNode {};
		let inode = fs.fs.add_node(Box::new(node)?)?;
		entries.insert(
			b"self".try_into()?,
			DirEntry {
				inode,
				entry_type: FileType::Link,
			},
		)?;

		// Create /proc/sys
		let node = SysDir::new(&mut fs.fs)?;
		let inode = fs.fs.add_node(Box::new(node)?)?;
		entries.insert(
			b"sys".try_into()?,
			DirEntry {
				inode,
				entry_type: FileType::Directory,
			},
		)?;

		// Create /proc/uptime
		let node = Uptime {};
		let inode = fs.fs.add_node(Box::new(node)?)?;
		entries.insert(
			b"uptime".try_into()?,
			DirEntry {
				inode,
				entry_type: FileType::Regular,
			},
		)?;

		// Create /proc/version
		let node = Version {};
		let inode = fs.fs.add_node(Box::new(node)?)?;
		entries.insert(
			b"version".try_into()?,
			DirEntry {
				inode,
				entry_type: FileType::Regular,
			},
		)?;

		// Add the root node
		let root_node = DummyKernFSNode::new(0o555, 0, 0, FileContent::Directory(entries));
		fs.fs.set_root(Box::new(root_node)?)?;

		// Add existing processes
		{
			let mut scheduler = process::get_scheduler().lock();
			for (pid, _) in scheduler.iter_process() {
				fs.add_process(*pid)?;
			}
		}

		Ok(fs)
	}

	/// Adds a process with the given PID `pid` to the filesystem.
	pub fn add_process(&mut self, pid: Pid) -> Result<(), Errno> {
		// Create the process's node
		let proc_node = ProcDir::new(pid, &mut self.fs)?;
		let inode = self.fs.add_node(Box::new(proc_node)?)?;
		oom::wrap(|| self.procs.insert(pid, inode));

		// Insert the process's entry at the root of the filesystem
		let root = self.fs.get_node_mut(kernfs::ROOT_INODE).unwrap();
		oom::wrap(|| {
			let mut content = root.get_content().map_err(|_| AllocError)?;
			let FileContent::Directory(entries) = &mut *content else {
				unreachable!();
			};
			entries.insert(
				crate::format!("{pid}")?,
				DirEntry {
					entry_type: FileType::Directory,
					inode,
				},
			)
		});

		Ok(())
	}

	/// Removes the process with pid `pid` from the filesystem.
	///
	/// If the process doesn't exist, the function does nothing.
	pub fn remove_process(&mut self, pid: Pid) -> AllocResult<()> {
		let Some(inode) = self.procs.remove(&pid) else {
			return Ok(());
		};

		// Remove the process's entry from the root of the filesystem
		let root = self.fs.get_node_mut(kernfs::ROOT_INODE).unwrap();
		oom::wrap(|| {
			let mut content = root.get_content().map_err(|_| AllocError)?;
			let FileContent::Directory(entries) = &mut *content else {
				unreachable!();
			};
			entries.remove(&crate::format!("{pid}")?);
			Ok(())
		});

		// Remove the node
		if let Some(mut node) = oom::wrap(|| self.fs.remove_node(inode).map_err(|_| AllocError)) {
			let node = node.as_mut() as &mut dyn Any;

			if let Some(node) = node.downcast_mut::<ProcDir>() {
				node.drop_inner(&mut self.fs);
			}
		}
		Ok(())
	}
}

impl Filesystem for ProcFS {
	fn get_name(&self) -> &[u8] {
		self.fs.get_name()
	}

	fn is_readonly(&self) -> bool {
		self.fs.is_readonly()
	}

	fn use_cache(&self) -> bool {
		self.fs.use_cache()
	}

	fn get_root_inode(&self) -> INode {
		self.fs.get_root_inode()
	}

	fn get_stat(&self, io: &mut dyn IO) -> Result<Statfs, Errno> {
		self.fs.get_stat(io)
	}

	fn get_inode(
		&mut self,
		io: &mut dyn IO,
		parent: Option<INode>,
		name: &[u8],
	) -> Result<INode, Errno> {
		self.fs.get_inode(io, parent, name)
	}

	fn load_file(&mut self, io: &mut dyn IO, inode: INode, name: String) -> Result<File, Errno> {
		self.fs.load_file(io, inode, name)
	}

	fn add_file(
		&mut self,
		_io: &mut dyn IO,
		_parent_inode: INode,
		_name: String,
		_uid: Uid,
		_gid: Gid,
		_mode: Mode,
		_content: FileContent,
	) -> Result<File, Errno> {
		Err(errno!(EACCES))
	}

	fn add_link(
		&mut self,
		_io: &mut dyn IO,
		_parent_inode: INode,
		_name: &[u8],
		_inode: INode,
	) -> Result<(), Errno> {
		Err(errno!(EACCES))
	}

	fn update_inode(&mut self, _io: &mut dyn IO, _file: &File) -> Result<(), Errno> {
		Ok(())
	}

	fn remove_file(
		&mut self,
		_io: &mut dyn IO,
		_parent_inode: INode,
		_name: &[u8],
	) -> EResult<(u16, INode)> {
		Err(errno!(EACCES))
	}

	fn read_node(
		&mut self,
		io: &mut dyn IO,
		inode: INode,
		off: u64,
		buf: &mut [u8],
	) -> Result<u64, Errno> {
		self.fs.read_node(io, inode, off, buf)
	}

	fn write_node(
		&mut self,
		io: &mut dyn IO,
		inode: INode,
		off: u64,
		buf: &[u8],
	) -> Result<(), Errno> {
		self.fs.write_node(io, inode, off, buf)
	}
}

/// Structure representing the procfs file system type.
pub struct ProcFsType {}

impl FilesystemType for ProcFsType {
	fn get_name(&self) -> &'static [u8] {
		b"procfs"
	}

	fn detect(&self, _io: &mut dyn IO) -> Result<bool, Errno> {
		Ok(false)
	}

	fn load_filesystem(
		&self,
		_io: &mut dyn IO,
		_mountpath: PathBuf,
		readonly: bool,
	) -> Result<Arc<Mutex<dyn Filesystem>>, Errno> {
		Ok(Arc::new(Mutex::new(ProcFS::new(readonly)?))?)
	}
}<|MERGE_RESOLUTION|>--- conflicted
+++ resolved
@@ -43,11 +43,7 @@
 	process::{oom, pid::Pid},
 	util::{
 		boxed::Box,
-<<<<<<< HEAD
 		collections::{hashmap::HashMap, string::String},
-=======
-		container::{hashmap::HashMap, string::String},
->>>>>>> 7c2af772
 		io::IO,
 		lock::Mutex,
 		ptr::arc::Arc,
