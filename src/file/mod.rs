--- conflicted
+++ resolved
@@ -55,11 +55,7 @@
 		unit::{Timestamp, TimestampScale},
 	},
 	util::{
-<<<<<<< HEAD
 		collections::{hashmap::HashMap, string::String},
-=======
-		container::{hashmap::HashMap, string::String},
->>>>>>> 7c2af772
 		io::IO,
 		lock::{IntMutex, Mutex},
 		ptr::arc::Arc,
