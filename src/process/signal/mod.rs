--- conflicted
+++ resolved
@@ -26,23 +26,12 @@
 /// The default action for the signal.
 pub const SIG_DFL: *const c_void = 0x1 as _;
 
-<<<<<<< HEAD
-/// TODO doc
-pub const SIGEV_SIGNAL: c_int = 0;
-/// TODO doc
-pub const SIGEV_NONE: c_int = 1;
-/// TODO doc
-pub const SIGEV_THREAD: c_int = 2;
-/// TODO doc
-pub const SIGEV_THREAD_ID: c_int = 4;
-=======
 /// Notify method: generate a signal
 pub const SIGEV_SIGNAL: c_int = 0;
 /// Notify method: do nothing
 pub const SIGEV_NONE: c_int = 1;
 /// Notify method: starts a function as a new thread
 pub const SIGEV_THREAD: c_int = 2;
->>>>>>> 0efe0e6b
 
 /// The size of the signal handlers table (the number of signals + 1, since
 /// indexing begins at 1 instead of 0).
@@ -172,8 +161,6 @@
 	pub sigev_notify_thread_id: Pid,
 }
 
-<<<<<<< HEAD
-=======
 impl SigEvent {
 	/// Tells whether the structure is valid.
 	pub fn is_valid(&self) -> bool {
@@ -189,7 +176,6 @@
 	}
 }
 
->>>>>>> 0efe0e6b
 /// Enumeration containing the different possibilities for signal handling.
 #[derive(Clone, Copy, Debug, Eq, PartialEq)]
 pub enum SignalHandler {
