//! A process is a task running on the kernel. A multitasking system allows several processes to
//! run at the same time by sharing the CPU resources using a scheduler.

<<<<<<< HEAD
=======
pub mod exec;
pub mod iovec;
pub mod mem_space;
pub mod oom;
pub mod pid;
pub mod regs;
pub mod scheduler;
pub mod semaphore;
pub mod signal;
pub mod tss;
pub mod user_desc;

>>>>>>> 9aedc768
use core::ffi::c_void;
use core::mem::ManuallyDrop;
use core::mem::MaybeUninit;
use core::mem::size_of;
use core::ptr::NonNull;
use crate::cpu;
use crate::errno::Errno;
use crate::errno;
use crate::event::{InterruptResult, InterruptResultAction};
use crate::event;
use crate::file::Gid;
use crate::file::Uid;
use crate::file::fcache;
use crate::file::file_descriptor::FDTarget;
use crate::file::file_descriptor::FileDescriptor;
use crate::file::file_descriptor;
use crate::file::path::Path;
use crate::file;
use crate::gdt::ldt::LDT;
use crate::gdt;
use crate::limits;
use crate::memory::vmem;
use crate::util::FailableClone;
use crate::util::container::bitfield::Bitfield;
use crate::util::container::vec::Vec;
use crate::util::lock::*;
use crate::util::ptr::IntSharedPtr;
use crate::util::ptr::IntWeakPtr;
use mem_space::MemSpace;
use pid::PIDManager;
use pid::Pid;
use scheduler::Scheduler;
use signal::Signal;
use signal::SignalAction;
use signal::SignalHandler;
use signal::SignalType;

<<<<<<< HEAD
pub mod mem_space;
pub mod pid;
pub mod scheduler;
pub mod semaphore;
pub mod signal;
pub mod tss;

/// The size of the userspace stack of a process in number of pages.
const USER_STACK_SIZE: usize = 2048;
/// The flags for the userspace stack mapping.
const USER_STACK_FLAGS: u8 = MAPPING_FLAG_WRITE | MAPPING_FLAG_USER;
/// The size of the kernelspace stack of a process in number of pages.
const KERNEL_STACK_SIZE: usize = 64;
/// The flags for the kernelspace stack mapping.
const KERNEL_STACK_FLAGS: u8 = MAPPING_FLAG_WRITE | MAPPING_FLAG_NOLAZY;

/// The default value of the eflags register.
const DEFAULT_EFLAGS: u32 = 0x1202;

=======
>>>>>>> 9aedc768
/// The opcode of the `hlt` instruction.
const HLT_INSTRUCTION: u8 = 0xf4;

/// The path to the TTY device file.
const TTY_DEVICE_PATH: &str = "/dev/tty";

/// The default file creation mask.
const DEFAULT_UMASK: file::Mode = 0o022;

/// The size of the userspace stack of a process in number of pages.
const USER_STACK_SIZE: usize = 2048;
/// The flags for the userspace stack mapping.
const USER_STACK_FLAGS: u8 = mem_space::MAPPING_FLAG_WRITE | mem_space::MAPPING_FLAG_USER;
/// The size of the kernelspace stack of a process in number of pages.
const KERNEL_STACK_SIZE: usize = 64;
/// The flags for the kernelspace stack mapping.
const KERNEL_STACK_FLAGS: u8 = mem_space::MAPPING_FLAG_WRITE | mem_space::MAPPING_FLAG_NOLAZY;

/// The file descriptor number of the standard input stream.
const STDIN_FILENO: u32 = 0;
/// The file descriptor number of the standard output stream.
const STDOUT_FILENO: u32 = 1;
/// The file descriptor number of the standard error stream.
const STDERR_FILENO: u32 = 2;

/// The number of TLS entries per process.
pub const TLS_ENTRIES_COUNT: usize = 3;

// TODO Remove later (need to refactor a big part of the project)
pub use regs::Regs;

/// An enumeration containing possible states for a process.
#[derive(Copy, Clone, Debug, PartialEq)]
pub enum State {
	/// The process is running or waiting to run.
	Running,
	/// The process is waiting for an event.
	Sleeping,
	/// The process has been stopped by a signal or by tracing.
	Stopped,
	/// The process has been killed.
	Zombie,
}

/// Type representing an exit status.
type ExitStatus = u8;

/// The Process Control Block (PCB). This structure stores all the informations about a process.
pub struct Process {
	/// The ID of the process.
	pid: Pid,
	/// The ID of the process group.
	pgid: Pid,
	/// The thread ID of the process.
	tid: Pid,

	/// The real ID of the process's user owner.
	uid: Uid,
	/// The real ID of the process's group owner.
	gid: Gid,

	/// The effective ID of the process's user owner.
	euid: Uid,
	/// The effective ID of the process's group owner.
	egid: Gid,

	/// The process's current umask.
	umask: file::Mode,

	/// The current state of the process.
	state: State,
	/// The priority of the process.
	priority: usize,
	/// The number of quantum run during the cycle.
	quantum_count: usize,

	/// A pointer to the parent process.
	parent: Option<IntWeakPtr<Process>>,
	/// The list of children processes.
	children: Vec<Pid>,
	/// The list of processes in the process group.
	process_group: Vec<Pid>,

	/// The last saved registers state.
	regs: Regs,
	/// Tells whether the process was syscalling or not.
	syscalling: bool,

	/// Tells whether the process is handling a signal.
	handled_signal: Option<SignalType>,
	/// The saved state of registers, used when handling a signal.
	saved_regs: Regs,
	/// Tells whether the process has information that can be retrieved by wait/waitpid.
	waitable: bool,

	/// The virtual memory of the process containing every mappings.
	mem_space: Option<MemSpace>,
	/// A pointer to the userspace stack.
	user_stack: Option<*const c_void>,
	/// A pointer to the kernelspace stack.
	kernel_stack: Option<*const c_void>,

	/// The current working directory.
	cwd: Path,
	/// The list of open file descriptors.
	file_descriptors: Vec<FileDescriptor>,

	/// A bitfield storing signals that have been received and are not handled yet.
	signals_bitfield: Bitfield,
	/// The list of signal handlers.
	signal_handlers: [SignalHandler; signal::SIGNALS_COUNT + 1],

	/// TLS entries.
	tls_entries: [gdt::Entry; TLS_ENTRIES_COUNT],
	/// The process's local descriptor table.
	ldt: Option<LDT>,

	/// TODO doc
	set_child_tid: Option<NonNull<i32>>,
	/// TODO doc
	clear_child_tid: Option<NonNull<i32>>,

	/// The exit status of the process after exiting.
	exit_status: ExitStatus,
	/// The terminating signal.
	termsig: u8,
}

/// The PID manager.
static mut PID_MANAGER: MaybeUninit<Mutex<PIDManager>> = MaybeUninit::uninit();
/// The processes scheduler.
static mut SCHEDULER: MaybeUninit<IntSharedPtr<Scheduler>> = MaybeUninit::uninit();

/// Initializes processes system. This function must be called only once, at kernel initialization.
pub fn init() -> Result<(), Errno> {
	tss::init();
	tss::flush();

	unsafe {
		PID_MANAGER.write(Mutex::new(PIDManager::new()?));
		SCHEDULER.write(Scheduler::new(cpu::get_count())?);
	}

	let callback = | id: u32, _code: u32, regs: &Regs, ring: u32 | {
		if ring < 3 {
			return InterruptResult::new(true, InterruptResultAction::Panic);
		}

		let mut guard = unsafe {
			SCHEDULER.assume_init_mut()
		}.lock();
		let scheduler = guard.get_mut();

		if let Some(curr_proc) = scheduler.get_current_process() {
			let mut curr_proc_guard = curr_proc.lock();
			let curr_proc = curr_proc_guard.get_mut();

			match id {
				// Divide-by-zero
				// x87 Floating-Point Exception
				// SIMD Floating-Point Exception
				0x00 | 0x10 | 0x13 => {
					curr_proc.kill(Signal::new(signal::SIGFPE).unwrap(), true);
					curr_proc.signal_next();
				},

				// Breakpoint
				0x03 => {
					curr_proc.kill(Signal::new(signal::SIGTRAP).unwrap(), true);
					curr_proc.signal_next();
				},

				// Invalid Opcode
				0x06 => {
					curr_proc.kill(Signal::new(signal::SIGILL).unwrap(), true);
					curr_proc.signal_next();
				},

				// General Protection Fault
				0x0d => {
					let vmem = curr_proc.get_mem_space_mut().unwrap().get_vmem();
					let mut inst_prefix = 0;
					vmem::switch(vmem.as_ref(), || {
						inst_prefix = unsafe {
							*(regs.eip as *const u8)
						};
					});

					if inst_prefix == HLT_INSTRUCTION {
						curr_proc.exit(regs.eax);
					} else {
						curr_proc.kill(Signal::new(signal::SIGSEGV).unwrap(), true);
						curr_proc.signal_next();
					}
				},

				// Alignment Check
				0x11 => {
					curr_proc.kill(Signal::new(signal::SIGBUS).unwrap(), true);
					curr_proc.signal_next();
				},

				_ => {},
			}

			if curr_proc.get_state() == State::Running {
				InterruptResult::new(false, InterruptResultAction::Resume)
			} else {
				InterruptResult::new(true, InterruptResultAction::Loop)
			}
		} else {
			InterruptResult::new(true, InterruptResultAction::Panic)
		}
	};
	let page_fault_callback = | _id: u32, code: u32, _regs: &Regs, ring: u32 | {
		let mut guard = unsafe {
			SCHEDULER.assume_init_mut()
		}.lock();
		let scheduler = guard.get_mut();

		if let Some(curr_proc) = scheduler.get_current_process() {
			let mut curr_proc_guard = curr_proc.lock();
			let curr_proc = curr_proc_guard.get_mut();

			let accessed_ptr = unsafe {
				cpu::cr2_get()
			};

			if !curr_proc.get_mem_space_mut().unwrap().handle_page_fault(accessed_ptr, code) {
				if ring < 3 {
					return InterruptResult::new(true, InterruptResultAction::Panic);
				} else {
					curr_proc.kill(Signal::new(signal::SIGSEGV).unwrap(), true);
					curr_proc.signal_next();
				}
			}

			if curr_proc.get_state() == State::Running {
				InterruptResult::new(false, InterruptResultAction::Resume)
			} else {
				InterruptResult::new(true, InterruptResultAction::Loop)
			}
		} else {
			InterruptResult::new(true, InterruptResultAction::Panic)
		}
	};

	let _ = ManuallyDrop::new(event::register_callback(0x00, u32::MAX, callback)?);
	let _ = ManuallyDrop::new(event::register_callback(0x03, u32::MAX, callback)?);
	let _ = ManuallyDrop::new(event::register_callback(0x06, u32::MAX, callback)?);
	let _ = ManuallyDrop::new(event::register_callback(0x0d, u32::MAX, callback)?);
	let _ = ManuallyDrop::new(event::register_callback(0x0e, u32::MAX, page_fault_callback)?);
	let _ = ManuallyDrop::new(event::register_callback(0x10, u32::MAX, callback)?);
	let _ = ManuallyDrop::new(event::register_callback(0x11, u32::MAX, callback)?);
	let _ = ManuallyDrop::new(event::register_callback(0x13, u32::MAX, callback)?);

	Ok(())
}

/// Returns a mutable reference to the scheduler's Mutex.
pub fn get_scheduler() -> &'static mut IntMutex<Scheduler> {
	unsafe { // Safe because using Mutex
		SCHEDULER.assume_init_mut()
	}
}

impl Process {
	/// Returns the process with PID `pid`. If the process doesn't exist, the function returns
	/// None.
	pub fn get_by_pid(pid: Pid) -> Option<IntSharedPtr<Self>> {
		let mut guard = unsafe {
			SCHEDULER.assume_init_mut()
		}.lock();
		guard.get_mut().get_by_pid(pid)
	}

	/// Returns the current running process. If no process is running, the function returns None.
	pub fn get_current() -> Option<IntSharedPtr<Self>> {
		let mut guard = unsafe {
			SCHEDULER.assume_init_mut()
		}.lock();
		guard.get_mut().get_current_process()
	}

	/// Creates the init process and places it into the scheduler's queue. The process is set to
	/// state `Running` by default.
	pub fn new() -> Result<IntSharedPtr<Self>, Errno> {
		let mut process = Self {
			pid: pid::INIT_PID,
			pgid: pid::INIT_PID,
			tid: pid::INIT_PID,

			uid: 0,
			gid: 0,

			euid: 0,
			egid: 0,

			umask: DEFAULT_UMASK,

			state: State::Running,
			priority: 0,
			quantum_count: 0,

			parent: None,
			children: Vec::new(),
			process_group: Vec::new(),

			regs: Regs::default(),
			syscalling: false,

			handled_signal: None,
			saved_regs: Regs::default(),
			waitable: false,

			mem_space: None,
			user_stack: None,
			kernel_stack: None,

			cwd: Path::root(),
			file_descriptors: Vec::new(),

			signals_bitfield: Bitfield::new(signal::SIGNALS_COUNT + 1)?,
			signal_handlers: [SignalHandler::Default; signal::SIGNALS_COUNT + 1],

			tls_entries: [gdt::Entry::default(); TLS_ENTRIES_COUNT],
			ldt: None,

			set_child_tid: None,
			clear_child_tid: None,

			exit_status: 0,
			termsig: 0,
		};

		// Creating STDIN, STDOUT and STDERR
		{
			let mutex = fcache::get();
			let mut guard = mutex.lock();
			let files_cache = guard.get_mut();

			let tty_path = Path::from_str(TTY_DEVICE_PATH.as_bytes(), false).unwrap();
			let tty_file = files_cache.as_mut().unwrap().get_file_from_path(&tty_path).unwrap();
			let stdin_fd = process.create_fd(file_descriptor::O_RDWR, FDTarget::File(tty_file))
				.unwrap();
			assert_eq!(stdin_fd.get_id(), STDIN_FILENO);

			process.duplicate_fd(STDIN_FILENO, Some(STDOUT_FILENO)).unwrap();
			process.duplicate_fd(STDIN_FILENO, Some(STDERR_FILENO)).unwrap();
		}

		let mut guard = unsafe {
			SCHEDULER.assume_init_mut()
		}.lock();
		guard.get_mut().add_process(process)
	}

	/// Tells whether the process is the init process.
	#[inline(always)]
	pub fn is_init(&self) -> bool {
		self.get_pid() == pid::INIT_PID
	}

	/// Returns the process's PID.
	#[inline(always)]
	pub fn get_pid(&self) -> Pid {
		self.pid
	}

	/// Returns the process's group ID.
	#[inline(always)]
	pub fn get_pgid(&self) -> Pid {
		self.pgid
	}

	/// Returns the process's thread ID.
	#[inline(always)]
	pub fn get_tid(&self) -> Pid {
		self.tid
	}

	/// Tells whether the process is among a group and is not its owner.
	#[inline(always)]
	pub fn is_in_group(&self) -> bool {
		self.pgid != 0 && self.pgid != self.pid
	}

	/// Sets the process's group ID to the given value `pgid`.
	pub fn set_pgid(&mut self, pgid: Pid) -> Result<(), Errno> {
		if self.is_in_group() {
			let mutex = Process::get_by_pid(self.pgid).unwrap();
			let mut guard = mutex.lock();
			let old_group_process = guard.get_mut();
			let i = old_group_process.process_group.binary_search(&self.pid).unwrap();
			old_group_process.process_group.remove(i);
		}

		self.pgid = {
			if pgid == 0 {
				self.pid
			} else {
				pgid
			}
		};

		if pgid != self.pid {
			if let Some(mutex) = Process::get_by_pid(pgid) {
				let mut guard = mutex.lock();
				let new_group_process = guard.get_mut();
				let i = new_group_process.process_group.binary_search(&self.pid).unwrap_err();
				new_group_process.process_group.insert(i, self.pid)
			} else {
				Err(errno::ESRCH)
			}
		} else {
			Ok(())
		}
	}

	/// Returns a reference to the list of PIDs of processes in the current process's group.
	#[inline(always)]
	pub fn get_group_processes(&self) -> &Vec<Pid> {
		&self.process_group
	}

	/// Returns the parent process's PID.
	pub fn get_parent_pid(&self) -> Pid {
		if let Some(parent) = &self.parent {
			let parent = parent.get_mut().unwrap();
			let guard = parent.lock();
			guard.get().get_pid()
		} else {
			self.get_pid()
		}
	}

	/// Returns the process's real user owner ID.
	#[inline(always)]
	pub fn get_uid(&self) -> Uid {
		self.uid
	}

	/// Sets the process's real user owner ID.
	#[inline(always)]
	pub fn set_uid(&mut self, uid: Uid) {
		self.uid = uid;
	}

	/// Returns the process's real group owner ID.
	#[inline(always)]
	pub fn get_gid(&self) -> Gid {
		self.gid
	}

	/// Sets the process's real group owner ID.
	#[inline(always)]
	pub fn set_gid(&mut self, gid: Gid) {
		self.gid = gid;
	}

	/// Returns the process's effective user owner ID.
	#[inline(always)]
	pub fn get_euid(&self) -> Uid {
		self.euid
	}

	/// Returns the process's effective group owner ID.
	#[inline(always)]
	pub fn get_egid(&self) -> Gid {
		self.egid
	}

	/// Returns the file creation mask.
	#[inline(always)]
	pub fn get_umask(&self) -> file::Mode {
		self.umask
	}

	/// Sets the file creation mask.
	#[inline(always)]
	pub fn set_umask(&mut self, umask: file::Mode) {
		self.umask = umask;
	}

	/// Returns the process's current state.
	#[inline(always)]
	pub fn get_state(&self) -> State {
		self.state
	}

	/// Sets the process's state to `new_state`.
	pub fn set_state(&mut self, new_state: State) {
		if self.state != State::Zombie {
			self.state = new_state;
		}

		if self.state == State::Zombie {
			if self.is_init() {
				kernel_panic!("Terminated init process!");
			}

			// TODO Attach every child to the init process

			// Removing the memory space to save memory
			// TODO Handle the case where the memory space is bound
			// TODO self.mem_space = None;

			self.waitable = true;
		}
	}

	/// Tells whether the current process has informations to be retrieved by the `waitpid` system
	/// call.
	#[inline(always)]
	pub fn is_waitable(&self) -> bool {
		self.waitable
	}

	/// Sets the process waitable with the given signal type `type_`.
	#[inline(always)]
	pub fn set_waitable(&mut self, type_: u8) {
		self.waitable = true;
		self.termsig = type_;
	}

	/// Clears the waitable flag.
	#[inline(always)]
	pub fn clear_waitable(&mut self) {
		self.waitable = false;
	}

	/// Wakes up the process. The function sends a signal SIGCHLD to the process and, if it was in
	/// Sleeping state, changes it to Running.
	pub fn wakeup(&mut self) {
		self.kill(signal::Signal::new(signal::SIGCHLD).unwrap(), false);

		if self.state == State::Sleeping {
			self.state = State::Running;
		}
	}

	/// Returns the priority of the process. A greater number means a higher priority relative to
	/// other processes.
	#[inline(always)]
	pub fn get_priority(&self) -> usize {
		self.priority
	}

	/// Returns the process's parent if exists.
	#[inline(always)]
	pub fn get_parent(&self) -> Option<&IntWeakPtr<Process>> {
		self.parent.as_ref()
	}

	/// Returns a reference to the list of the process's children.
	#[inline(always)]
	pub fn get_children(&self) -> &Vec<Pid> {
		&self.children
	}

	/// Tells whether the process has a child with the given pid.
	#[inline(always)]
	pub fn has_child(&self, pid: Pid) -> bool {
		self.children.binary_search(&pid).is_ok()
	}

	/// Adds the process with the given PID `pid` as child to the process.
	pub fn add_child(&mut self, pid: Pid) -> Result<(), Errno> {
		let r = self.children.binary_search(&pid);
		let i = if let Ok(i) = r {
			i
		} else {
			r.unwrap_err()
		};
		self.children.insert(i, pid)
	}

	/// Removes the process with the given PID `pid` as child to the process.
	pub fn remove_child(&mut self, pid: Pid) {
		if let Ok(i) = self.children.binary_search(&pid) {
			self.children.remove(i);
		}
	}

	/// Returns a reference to the process's memory space.
	/// If the process is terminated, the function returns None.
	#[inline(always)]
	pub fn get_mem_space(&self) -> Option<&MemSpace> {
		self.mem_space.as_ref()
	}

	/// Returns a mutable reference to the process's memory space.
	/// If the process is terminated, the function returns None.
	#[inline(always)]
	pub fn get_mem_space_mut(&mut self) -> Option<&mut MemSpace> {
		self.mem_space.as_mut()
	}

	/// Sets the new memory space for the process, dropping the previous if any.
	#[inline(always)]
	pub fn set_mem_space(&mut self, mem_space: Option<MemSpace>) {
		self.mem_space = mem_space;
	}

	/// Returns a reference to the process's current working directory.
	#[inline(always)]
	pub fn get_cwd(&self) -> &Path {
		&self.cwd
	}

	/// Sets the process's current working directory.
	#[inline(always)]
	pub fn set_cwd(&mut self, path: Path) {
		self.cwd = path;
	}

	/// Returns the process's saved state registers.
	#[inline(always)]
	pub fn get_regs(&self) -> &Regs {
		&self.regs
	}

	/// Sets the process's saved state registers.
	#[inline(always)]
	pub fn set_regs(&mut self, regs: &Regs) {
		self.regs = *regs;
	}

	/// Prepares for context switching to the process.
	/// A call to this function MUST be followed by a context switch to the process.
	pub fn prepare_switch(&mut self) {
		debug_assert_eq!(self.get_state(), State::Running);

		// Incrementing the number of ticks the process had
		self.quantum_count += 1;

		// Filling the TSS
		let tss = tss::get();
		tss.ss0 = gdt::KERNEL_DS as _;
		tss.ss = gdt::USER_DS as _;
		// Setting the kernel stack pointer
		tss.esp0 = self.kernel_stack.unwrap() as _;

		// Binding the memory space
		self.get_mem_space().unwrap().bind();

		// Updating TLS entries in the GDT
		for i in 0..TLS_ENTRIES_COUNT {
			self.update_tls(i);
		}

		// Updating LDT if present
		if let Some(ldt) = &self.ldt {
			ldt.load();
		}

		// If a signal is pending on the process, execute it
		self.signal_next();
	}

	/// Initializes the process to run without a program.
	/// `pc` is the initial program counter.
	pub fn init_dummy(&mut self, pc: *const c_void) -> Result<(), Errno> {
		// Creating the memory space and the stacks
		let mut mem_space = MemSpace::new()?;
		let kernel_stack = mem_space.map_stack(None, KERNEL_STACK_SIZE, KERNEL_STACK_FLAGS)?;
		let user_stack = mem_space.map_stack(None, USER_STACK_SIZE, USER_STACK_FLAGS)?;

		self.mem_space = Some(mem_space);
		self.kernel_stack = Some(kernel_stack);
		self.user_stack = Some(user_stack);

		// Setting the registers' initial state
		let mut regs = Regs::default();
		regs.esp = user_stack as _;
		regs.eip = pc as _;
		self.regs = regs;

		Ok(())
	}

	/// Tells whether the process was syscalling before being interrupted.
	#[inline(always)]
	pub fn is_syscalling(&self) -> bool {
		self.syscalling && !self.is_handling_signal()
	}

	/// Sets the process's syscalling state.
	#[inline(always)]
	pub fn set_syscalling(&mut self, syscalling: bool) {
		self.syscalling = syscalling;
	}

	/// Returns the available file descriptor with the lowest ID. If no ID is available, the
	/// function returns an error.
	fn get_available_fd(&mut self) -> Result<u32, Errno> {
		if self.file_descriptors.is_empty() {
			return Ok(0);
		}

		for (i, fd) in self.file_descriptors.iter().enumerate() {
			if (i as u32) < fd.get_id() {
				return Ok(i as u32);
			}
		}

		let id = self.file_descriptors.len();
		if id < limits::OPEN_MAX {
			Ok(id as u32)
		} else {
			Err(errno::EMFILE)
		}
	}

	/// Creates a file descriptor and returns a mutable reference to it.
	/// `flags` are the file descriptor's flags.
	/// `target` is the target of the newly created file descriptor.
	/// If the target is a file and cannot be open, the function returns an Err.
	pub fn create_fd(&mut self, flags: i32, target: FDTarget)
		-> Result<&mut FileDescriptor, Errno> {
		let id = self.get_available_fd()?;
		let fd = FileDescriptor::new(id, flags, target)?;
		let index = self.file_descriptors.binary_search_by(| fd | {
			fd.get_id().cmp(&id)
		}).unwrap_err();

		self.file_descriptors.insert(index, fd)?;
		Ok(&mut self.file_descriptors[index])
	}

	/// Duplicates the file descriptor with id `id`.
	/// `new_id` if specified, the id of the new file descriptor. If already used, the previous
	/// file descriptor shall be closed.
	pub fn duplicate_fd(&mut self, id: u32, new_id: Option<u32>)
		-> Result<&mut FileDescriptor, Errno> {
		let new_id = {
			if let Some(new_id) = new_id {
				new_id
			} else {
				self.get_available_fd()?
			}
		};

		let curr_fd = self.get_fd(id).ok_or(errno::EBADF)?;
		let new_fd = FileDescriptor::new(new_id, curr_fd.get_flags(),
			curr_fd.get_target().clone())?;

		let index = self.file_descriptors.binary_search_by(| fd | {
			fd.get_id().cmp(&new_id)
		});
		let index = {
			if let Ok(i) = index {
				self.file_descriptors[i] = new_fd;
				i
			} else {
				let i = index.unwrap_err();
				self.file_descriptors.insert(i, new_fd)?;
				i
			}
		};

		Ok(&mut self.file_descriptors[index])
	}

	/// Returns the file descriptor with ID `id`. If the file descriptor doesn't exist, the
	/// function returns None.
	pub fn get_fd(&mut self, id: u32) -> Option<&mut FileDescriptor> {
		let result = self.file_descriptors.binary_search_by(| fd | {
			fd.get_id().cmp(&id)
		});

		if let Ok(index) = result {
			Some(&mut self.file_descriptors[index])
		} else {
			None
		}
	}

	/// Closes the file descriptor with the ID `id`. The function returns an Err if the file
	/// descriptor doesn't exist.
	pub fn close_fd(&mut self, id: u32) -> Result<(), Errno> {
		let result = self.file_descriptors.binary_search_by(| fd | {
			fd.get_id().cmp(&id)
		});

		if let Ok(index) = result {
			self.file_descriptors.remove(index);
			Ok(())
		} else {
			Err(errno::EBADF)
		}
	}

	/// Returns the exit status if the process has ended.
	#[inline(always)]
	pub fn get_exit_status(&self) -> Option<ExitStatus> {
		if self.state == State::Zombie {
			Some(self.exit_status)
		} else {
			None
		}
	}

	/// Returns the signal that killed the process.
	#[inline(always)]
	pub fn get_termsig(&self) -> u8 {
		self.termsig
	}

	/// Forks the current process. The internal state of the process (registers and memory) are
	/// copied.
	/// `parent` is the parent of the new process.
	/// On fail, the function returns an Err with the appropriate Errno.
	/// If the process is not running, the behaviour is undefined.
	pub fn fork(&mut self, parent: IntWeakPtr<Self>) -> Result<IntSharedPtr<Self>, Errno> {
		debug_assert_eq!(self.get_state(), State::Running);

		let pid = {
			let mutex = unsafe {
				PID_MANAGER.assume_init_mut()
			};
			let mut guard = mutex.lock();
			guard.get_mut().get_unique_pid()
		}?;

		let mut regs = self.regs;
		regs.eax = 0;

		let process = Self {
			pid,
			pgid: self.pgid,
			tid: self.pid,

			uid: self.uid,
			gid: self.gid,

			euid: self.euid,
			egid: self.egid,

			umask: self.umask,

			state: State::Running,
			priority: self.priority,
			quantum_count: 0,

			parent: Some(parent),
			children: Vec::new(),
			process_group: Vec::new(),

			regs,
			syscalling: false,

			handled_signal: self.handled_signal,
			saved_regs: self.saved_regs,
			waitable: false,

			mem_space: Some(self.get_mem_space_mut().unwrap().fork()?),

			user_stack: self.user_stack,
			kernel_stack: self.kernel_stack,

			cwd: self.cwd.failable_clone()?,
			file_descriptors: self.file_descriptors.failable_clone()?,

			signals_bitfield: Bitfield::new(signal::SIGNALS_COUNT + 1)?,
			signal_handlers: self.signal_handlers,

			tls_entries: self.tls_entries,
			ldt: {
				if let Some(ldt) = &self.ldt {
					Some(ldt.failable_clone()?)
				} else {
					None
				}
			},

			set_child_tid: self.set_child_tid,
			clear_child_tid: self.clear_child_tid,

			exit_status: self.exit_status,
			termsig: 0,
		};
		self.add_child(pid)?;

		let mut guard = unsafe {
			SCHEDULER.assume_init_mut()
		}.lock();
		guard.get_mut().add_process(process)
	}

	/// Returns the signal handler for the signal type `type_`.
	#[inline(always)]
	pub fn get_signal_handler(&self, type_: SignalType) -> SignalHandler {
		debug_assert!((type_ as usize) < self.signal_handlers.len());
		self.signal_handlers[type_ as usize]
	}

	/// Sets the signal handler `handler` for the signal type `type_`.
	#[inline(always)]
	pub fn set_signal_handler(&mut self, type_: SignalType, handler: SignalHandler) {
		debug_assert!((type_ as usize) < self.signal_handlers.len());
		self.signal_handlers[type_ as usize] = handler;
	}

	/// Tells whether the process is handling a signal.
	#[inline(always)]
	pub fn is_handling_signal(&self) -> bool {
		self.handled_signal.is_some()
	}

	/// Kills the process with the given signal `sig`. If the process doesn't have a signal
	/// handler, the default action for the signal is executed.
	/// If `no_handler` is true and if the process is already handling a signal, the function
	/// executes the default action of the signal regardless the user-specified action.
	pub fn kill(&mut self, sig: Signal, no_handler: bool) {
		if self.get_state() == State::Stopped
			&& sig.get_default_action() == SignalAction::Continue {
			self.set_state(State::Running);
		}

		let no_handler = self.is_handling_signal() && no_handler;
		if !sig.can_catch() || no_handler {
			sig.execute_action(self, no_handler);
		} else {
			self.signals_bitfield.set(sig.get_type() as _);
		}
	}

	/// Tells whether the process has a signal pending.
	#[inline(always)]
	pub fn has_signal_pending(&self) -> bool {
		self.signals_bitfield.find_set().is_some()
	}

	/// Makes the process handle the next signal. If the process is already handling a signal or if
	/// not signal is queued, the function does nothing.
	pub fn signal_next(&mut self) {
		if let Some(signum) = self.signals_bitfield.find_set() {
			let sig = Signal::new(signum as _).unwrap();
			sig.execute_action(self, false);
		}
	}

	/// Saves the process's state to handle a signal.
	/// `sig` is the signal number.
	/// If the process is already handling a signal, the behaviour is undefined.
	pub fn signal_save(&mut self, sig: SignalType) {
		debug_assert!(!self.is_handling_signal());

		self.saved_regs = self.regs;
		self.handled_signal = Some(sig);
	}

	/// Restores the process's state after handling a signal.
	pub fn signal_restore(&mut self) {
		if let Some(sig) = self.handled_signal {
			self.signals_bitfield.clear(sig as _);

			self.handled_signal = None;
			self.regs = self.saved_regs;
		}
	}

	/// Returns the list of TLS entries for the process.
	pub fn get_tls_entries(&mut self) -> &mut [gdt::Entry] {
		&mut self.tls_entries
	}

	/// Returns a mutable reference to the process's LDT.
	/// If the LDT doesn't exist, the function creates one.
	pub fn get_ldt_mut(&mut self) -> Result<&mut LDT, Errno> {
		if self.ldt.is_none() {
			self.ldt = Some(LDT::new()?);
		}

		Ok(self.ldt.as_mut().unwrap())
	}

	/// Updates the `n`th TLS entry in the GDT.
	/// If `n` is out of bounds, the function does nothing.
	pub fn update_tls(&self, n: usize) {
		if n < TLS_ENTRIES_COUNT {
			unsafe { // Safe because the offset is checked by the condition
				self.tls_entries[n].update_gdt(gdt::TLS_OFFSET + n * size_of::<gdt::Entry>());
			}
		}
	}

	/// Sets the `clear_child_tid` attribute of the process.
	pub fn set_clear_child_tid(&mut self, ptr: Option<NonNull<i32>>) {
		self.clear_child_tid = ptr;
	}

	/// Exits the process with the given `status`. This function changes the process's status to
	/// `Zombie`.
	pub fn exit(&mut self, status: u32) {
		self.exit_status = (status & 0xff) as ExitStatus;
		self.set_state(State::Zombie);

		if let Some(parent) = self.get_parent() {
			let parent = parent.get_mut().unwrap();
			let mut guard = parent.lock();
			guard.get_mut().wakeup();
		}
	}

	/// Returns the number of physical memory pages used by the process.
	pub fn get_memory_usage(&self) -> u32 {
		// TODO
		todo!();
	}

	/// Returns the OOM score, used by the OOM killer to determine the process to kill in case the
	/// system runs out of memory. A higher score means a higher probability of getting killed.
	pub fn get_oom_score(&self) -> u16 {
		let mut score = 0;

		// If the process is owned by the superuser, give it a bonus
		if self.uid == 0 {
			score -= 100;
		}

		// TODO Compute the score using physical memory usage
		// TODO Take into account userspace-set values (oom may be disabled for this process,
		// an absolute score or a bonus might be given, etc...)

		score
	}
}

impl Drop for Process {
	fn drop(&mut self) {
		if self.is_init() {
			kernel_panic!("Terminated init process!");
		}

		if let Some(parent) = self.get_parent() {
			let parent = parent.get_mut().unwrap();
			let mut guard = parent.lock();
			guard.get_mut().remove_child(self.pid);
		}

		let mutex = unsafe {
			PID_MANAGER.assume_init_mut()
		};
		let mut guard = mutex.lock();
		guard.get_mut().release_pid(self.pid);
	}
}<|MERGE_RESOLUTION|>--- conflicted
+++ resolved
@@ -1,8 +1,6 @@
 //! A process is a task running on the kernel. A multitasking system allows several processes to
 //! run at the same time by sharing the CPU resources using a scheduler.
 
-<<<<<<< HEAD
-=======
 pub mod exec;
 pub mod iovec;
 pub mod mem_space;
@@ -15,7 +13,6 @@
 pub mod tss;
 pub mod user_desc;
 
->>>>>>> 9aedc768
 use core::ffi::c_void;
 use core::mem::ManuallyDrop;
 use core::mem::MaybeUninit;
@@ -53,28 +50,6 @@
 use signal::SignalHandler;
 use signal::SignalType;
 
-<<<<<<< HEAD
-pub mod mem_space;
-pub mod pid;
-pub mod scheduler;
-pub mod semaphore;
-pub mod signal;
-pub mod tss;
-
-/// The size of the userspace stack of a process in number of pages.
-const USER_STACK_SIZE: usize = 2048;
-/// The flags for the userspace stack mapping.
-const USER_STACK_FLAGS: u8 = MAPPING_FLAG_WRITE | MAPPING_FLAG_USER;
-/// The size of the kernelspace stack of a process in number of pages.
-const KERNEL_STACK_SIZE: usize = 64;
-/// The flags for the kernelspace stack mapping.
-const KERNEL_STACK_FLAGS: u8 = MAPPING_FLAG_WRITE | MAPPING_FLAG_NOLAZY;
-
-/// The default value of the eflags register.
-const DEFAULT_EFLAGS: u32 = 0x1202;
-
-=======
->>>>>>> 9aedc768
 /// The opcode of the `hlt` instruction.
 const HLT_INSTRUCTION: u8 = 0xf4;
 
