--- conflicted
+++ resolved
@@ -569,11 +569,7 @@
 			saved_regs: Regs::default(),
 			waitable: false,
 
-<<<<<<< HEAD
-			timer_manager: Arc::new(Mutex::new(TimerManager::new()?))?,
-=======
 			timer_manager: Arc::new(Mutex::new(TimerManager::new(pid::INIT_PID)?))?,
->>>>>>> 0efe0e6b
 
 			mem_space: None,
 			user_stack: None,
@@ -1048,11 +1044,7 @@
 			waitable: false,
 
 			// TODO if creating a thread: timer_manager: self.timer_manager.clone(),
-<<<<<<< HEAD
-			timer_manager: Arc::new(Mutex::new(TimerManager::new()?))?,
-=======
 			timer_manager: Arc::new(Mutex::new(TimerManager::new(pid)?))?,
->>>>>>> 0efe0e6b
 
 			mem_space: Some(mem_space),
 			user_stack: self.user_stack,
