--- conflicted
+++ resolved
@@ -26,7 +26,6 @@
 mod gap;
 mod mapping;
 pub mod ptr;
-<<<<<<< HEAD
 mod transaction;
 
 use crate::{
@@ -38,18 +37,6 @@
 	util,
 	util::{
 		collections::{btreemap::BTreeMap, vec::Vec},
-=======
-
-use crate::{
-	errno::{AllocError, Errno},
-	file::{perm::AccessProfile, FileLocation},
-	idt, memory,
-	memory::{buddy, physical_ref_counter::PhysRefCounter, stack, vmem, vmem::VMem},
-	process::{oom, open_file::OpenFile, AllocResult},
-	util,
-	util::{
-		container::{map::Map, vec::Vec},
->>>>>>> 7c2af772
 		lock::Mutex,
 		ptr::arc::Arc,
 		TryClone,
@@ -59,14 +46,8 @@
 	cmp::{min, Ordering},
 	ffi::c_void,
 	fmt,
-<<<<<<< HEAD
 	num::NonZeroUsize,
 	ptr::{null, null_mut, NonNull},
-=======
-	mem::size_of,
-	num::NonZeroUsize,
-	ptr::{null_mut, NonNull},
->>>>>>> 7c2af772
 };
 use gap::MemGap;
 use mapping::MemMapping;
@@ -140,35 +121,6 @@
 		}
 	}
 
-<<<<<<< HEAD
-=======
-	/// TODO doc
-	fn alloc() -> AllocResult<NonNull<c_void>> {
-		let ptr = unsafe { buddy::alloc(0, buddy::FLAG_ZONE_TYPE_USER)? };
-		let mut ref_counter = PHYSICAL_REF_COUNTER.lock();
-		match ref_counter.increment(ptr.as_ptr()) {
-			Ok(()) => Ok(ptr),
-			Err(e) => {
-				unsafe {
-					buddy::free(ptr.as_ptr(), 0);
-				}
-				Err(e)
-			}
-		}
-	}
-
-	/// TODO doc
-	fn free(ptr: *const c_void) {
-		let mut ref_counter = PHYSICAL_REF_COUNTER.lock();
-		ref_counter.decrement(ptr);
-		if ref_counter.can_free(ptr) {
-			unsafe {
-				buddy::free(ptr, 0);
-			}
-		}
-	}
-
->>>>>>> 7c2af772
 	/// Allocates a physical page for the given offset.
 	///
 	/// Since the function might reuse the same page for several allocation, the page must be freed
@@ -364,7 +316,6 @@
 	}
 }
 
-<<<<<<< HEAD
 /// Removes gaps in `on` in the given range, using `transaction`.
 ///
 /// `start` is the start address of the range and `size` is the size of the range in pages.
@@ -435,8 +386,6 @@
 }
 
 impl MemSpace {
-=======
->>>>>>> 7c2af772
 	/// Creates a new virtual memory object.
 	pub fn new() -> AllocResult<Self> {
 		let mut s = Self {
@@ -512,7 +461,6 @@
 				(gap, 0)
 			}
 			MapConstraint::Hint(addr) => {
-<<<<<<< HEAD
 				// Get the gap for the pointer
 				let gap = self.state.get_gap_for_ptr(addr).ok_or(AllocError)?.clone();
 				let off = gap.get_page_offset_for(addr);
@@ -527,29 +475,11 @@
 					// Hint cannot be satisfied. Get a gap large enough
 					let gap = self.state.get_gap(size).ok_or(AllocError)?.clone();
 					(gap, 0)
-=======
-				// Getting the gap for the pointer
-				let mut gap = Self::gap_by_ptr(&self.gaps, addr).ok_or(AllocError)?;
-
-				// The offset in the gap
-				let off = (addr as usize - gap.get_begin() as usize) / memory::PAGE_SIZE;
-				// The end of the gap
-				let end = unsafe { size.unchecked_add(off) };
-
-				if end > gap.get_size() {
-					// Hint cannot be satisfied. Get a gap large enough
-					gap = Self::gap_get(&self.gaps, &self.gaps_size, size).ok_or(AllocError)?;
->>>>>>> 7c2af772
 				}
 			}
 			MapConstraint::None => {
-<<<<<<< HEAD
 				let gap = self.state.get_gap(size).ok_or(AllocError)?.clone();
 				(gap, 0)
-=======
-				let gap = Self::gap_get(&self.gaps, &self.gaps_size, size).ok_or(AllocError)?;
-				(Some(gap), gap.get_begin())
->>>>>>> 7c2af772
 			}
 		};
 		let addr = (gap.get_begin() as usize + (off * memory::PAGE_SIZE)) as *mut c_void;
@@ -571,32 +501,8 @@
 		Ok(addr)
 	}
 
-<<<<<<< HEAD
 	/// Returns an immutable reference to the memory mapping containing the given
 	/// virtual address `ptr`.
-=======
-	/// Same as `map`, except the function returns a pointer to the end of the
-	/// memory mapping.
-	pub fn map_stack(&mut self, size: NonZeroUsize, flags: u8) -> AllocResult<*mut c_void> {
-		let mapping_ptr = self.map(MapConstraint::None, size, flags, MapResidence::Normal)?;
-		Ok(unsafe {
-			// Safe because the new pointer stays in the range of the allocated mapping
-			mapping_ptr.add(size.get() * memory::PAGE_SIZE)
-		})
-	}
-
-	/// Same as `unmap`, except the function takes a pointer to the end of the
-	/// memory mapping.
-	#[allow(clippy::not_unsafe_ptr_arg_deref)]
-	pub fn unmap_stack(&mut self, ptr: *const c_void, size: NonZeroUsize) -> AllocResult<()> {
-		// Safe because the new pointer stays in the range of the allocated mapping
-		let ptr = unsafe { ptr.sub(size.get() * memory::PAGE_SIZE) };
-		self.unmap(ptr, size, false)
-	}
-
-	/// Returns a reference to the memory mapping containing the given virtual
-	/// address `ptr` from mappings container `mappings`.
->>>>>>> 7c2af772
 	///
 	/// If no mapping contains the address, the function returns `None`.
 	pub fn get_mapping_for_ptr(&self, ptr: *const c_void) -> Option<&MemMapping> {
@@ -801,9 +707,7 @@
 
 	/// Binds the memory space to the current core.
 	pub fn bind(&self) {
-		unsafe {
-			self.vmem.bind();
-		}
+		self.vmem.bind();
 	}
 
 	/// Tells whether the memory space is bound.
@@ -811,7 +715,6 @@
 		self.vmem.is_bound()
 	}
 
-<<<<<<< HEAD
 	/// Clones the current memory space for process forking.
 	pub fn fork(&mut self) -> AllocResult<MemSpace> {
 		let gaps = self.state.gaps.try_clone()?;
@@ -830,15 +733,6 @@
 				gaps_size,
 				mappings,
 			},
-=======
-	/// Performs the fork operation.
-	fn do_fork(&mut self) -> AllocResult<Self> {
-		let mut mem_space = Self {
-			gaps: self.gaps.try_clone()?,
-			gaps_size: self.gaps_size.try_clone()?,
-
-			mappings: Map::new(),
->>>>>>> 7c2af772
 
 			vmem_usage: self.vmem_usage,
 
@@ -861,7 +755,6 @@
 	pub fn alloc(&mut self, virtaddr: *const c_void, len: usize) -> AllocResult<()> {
 		let mut transaction = self.vmem.transaction();
 		let mut off = 0;
-<<<<<<< HEAD
 		while off < len {
 			let virtaddr = (virtaddr as usize + off) as *const c_void;
 			if let Some(mapping) = self.state.get_mapping_for_ptr(virtaddr) {
@@ -872,18 +765,6 @@
 			off += memory::PAGE_SIZE;
 		}
 		transaction.commit();
-=======
-		while off < size_of::<T>() * len {
-			let virt_addr = unsafe { (virt_addr as *const c_void).add(off) };
-			if let Some(mapping) = Self::get_mapping_mut_for_(&mut self.mappings, virt_addr) {
-				let page_offset =
-					(virt_addr as usize - mapping.get_begin() as usize) / memory::PAGE_SIZE;
-				oom::wrap(|| mapping.map(page_offset));
-				mapping.update_vmem(page_offset);
-			}
-			off += memory::PAGE_SIZE;
-		}
->>>>>>> 7c2af772
 		Ok(())
 	}
 
@@ -939,11 +820,7 @@
 			if ptr > memory::PROCESS_END {
 				return Err(AllocError);
 			}
-<<<<<<< HEAD
 			// Allocate memory
-=======
-
->>>>>>> 7c2af772
 			let begin = unsafe { util::align(self.brk_ptr, memory::PAGE_SIZE) };
 			let pages = (ptr as usize - begin as usize).div_ceil(memory::PAGE_SIZE);
 			let Some(pages) = NonZeroUsize::new(pages) else {
@@ -961,11 +838,7 @@
 			if ptr < self.brk_init {
 				return Err(AllocError);
 			}
-<<<<<<< HEAD
 			// Free memory
-=======
-
->>>>>>> 7c2af772
 			let begin = unsafe { util::align(ptr, memory::PAGE_SIZE) };
 			let pages = (begin as usize - ptr as usize).div_ceil(memory::PAGE_SIZE);
 			let Some(pages) = NonZeroUsize::new(pages) else {
