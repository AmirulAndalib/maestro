--- conflicted
+++ resolved
@@ -1,10 +1,6 @@
 //! The buddy allocator allows to allocate blocks of `2^^n` pages of memory.
 //!
-<<<<<<< HEAD
-//! This allocator works by dividing frames of memory in two until a frame
-=======
 //! This allocator works by dividing frames of memory in two recursively until a frame
->>>>>>> ec055a72
 //! of the required size is available.
 //!
 //! The order of a frame is the `n` in the expression `pow(2, n)` that represents the
