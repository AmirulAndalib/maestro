--- conflicted
+++ resolved
@@ -114,40 +114,6 @@
 }
 
 /*
-<<<<<<< HEAD
- * Identity mapping of the given page. (maps the given page to the same virtual
- * address as its physical address)
- */
-ATTR_HOT
-void vmem_identity(vmem_t vmem, void *page, const int flags)
-{
-	vmem_map(vmem, page, page, flags);
-}
-
-// TODO Optimize
-/*
- * Identity maps a range of pages.
- */
-ATTR_HOT
-void vmem_identity_range(vmem_t vmem, void *from, void *to, int flags)
-{
-	void *ptr;
-
-	if(!sanity_check(vmem))
-		return;
-	for(ptr = from; ptr < to; ptr += PAGE_SIZE)
-	{
-		vmem_identity(vmem, ptr, flags);
-		if(errno)
-		{
-			// TODO Unmap range
-		}
-	}
-}
-
-/*
-=======
->>>>>>> 586a8848
  * Resolves the paging entry for the given pointer. If no entry is found, `NULL`
  * is returned. The entry must be marked as present to be found.
  */
@@ -347,11 +313,7 @@
  * Resolves the entry for the given virtual address and returns its flags.
  */
 ATTR_HOT
-<<<<<<< HEAD
-uint32_t vmem_page_flags(vmem_t vmem, void *ptr)
-=======
 uint32_t vmem_get_entry(vmem_t vmem, const void *ptr)
->>>>>>> 586a8848
 {
 	uint32_t *entry;
 
