/*
 * Copyright 2024 Luc Lenôtre
 *
 * This file is part of Maestro.
 *
 * Maestro is free software: you can redistribute it and/or modify it under the
 * terms of the GNU General Public License as published by the Free Software
 * Foundation, either version 3 of the License, or (at your option) any later
 * version.
 *
 * Maestro is distributed in the hope that it will be useful, but WITHOUT ANY
 * WARRANTY; without even the implied warranty of MERCHANTABILITY or FITNESS FOR
 * A PARTICULAR PURPOSE. See the GNU General Public License for more details.
 *
 * You should have received a copy of the GNU General Public License along with
 * Maestro. If not, see <https://www.gnu.org/licenses/>.
 */

//! The `rename` system call renames a file.

use crate::{
	errno::Errno,
	file::{path::PathBuf, vfs, vfs::ResolutionSettings, FileType},
	process::{mem_space::ptr::SyscallString, Process},
};
use macros::syscall;

// TODO implementation probably can be merged with `renameat2`
// TODO do not allow rename if the file is in use (example: cwd of a process, listing subfiles,
// etc...)

#[syscall]
pub fn rename(oldpath: SyscallString, newpath: SyscallString) -> Result<i32, Errno> {
	let (old_path, new_path, rs) = {
		let proc_mutex = Process::current_assert();
		let proc = proc_mutex.lock();

		let mem_space = proc.get_mem_space().unwrap();
		let mem_space_guard = mem_space.lock();

		let oldpath = oldpath
			.get(&mem_space_guard)?
			.ok_or_else(|| errno!(EFAULT))?;
		let old_path = PathBuf::try_from(oldpath)?;

		let newpath = newpath
			.get(&mem_space_guard)?
			.ok_or_else(|| errno!(EFAULT))?;
		let new_path = PathBuf::try_from(newpath)?;

		let rs = ResolutionSettings::for_process(&proc, false);
		(old_path, new_path, rs)
	};

	let old_parent_path = old_path.parent().ok_or_else(|| errno!(ENOTDIR))?;
	let old_name = old_path.file_name().ok_or_else(|| errno!(ENOENT))?;
<<<<<<< HEAD

	let old_parent_mutex = vfs::get_file_from_path(old_parent_path, &rs)?;
	let mut old_parent = old_parent_mutex.lock();

=======

	let old_parent_mutex = vfs::get_file_from_path(old_parent_path, &rs)?;
	let mut old_parent = old_parent_mutex.lock();

>>>>>>> 7c2af772
	let old_mutex = vfs::get_file_from_path(&old_path, &rs)?;
	let mut old = old_mutex.lock();
	// Cannot rename mountpoint
	if old.is_mountpoint() {
		return Err(errno!(EBUSY));
	}

	let new_parent_path = new_path.parent().ok_or_else(|| errno!(ENOTDIR))?;
	let new_parent_mutex = vfs::get_file_from_path(
		new_parent_path,
		&ResolutionSettings {
			follow_link: true,
			..rs
		},
	)?;
	let new_parent = new_parent_mutex.lock();
	let new_name = new_path.file_name().ok_or_else(|| errno!(ENOENT))?;

	// If source and destination are on different mountpoints, error
	if new_parent.get_location().get_mountpoint_id() != old.get_location().get_mountpoint_id() {
		return Err(errno!(EXDEV));
	}

	// TODO Check permissions if sticky bit is set

	vfs::create_link(&new_parent, new_name, &mut old, &rs.access_profile)?;

	if old.get_type() != FileType::Directory {
		// TODO On fail, undo
		vfs::remove_file(&mut old_parent, old_name, &rs.access_profile)?;
	}

	Ok(0)
}<|MERGE_RESOLUTION|>--- conflicted
+++ resolved
@@ -54,17 +54,10 @@
 
 	let old_parent_path = old_path.parent().ok_or_else(|| errno!(ENOTDIR))?;
 	let old_name = old_path.file_name().ok_or_else(|| errno!(ENOENT))?;
-<<<<<<< HEAD
 
 	let old_parent_mutex = vfs::get_file_from_path(old_parent_path, &rs)?;
 	let mut old_parent = old_parent_mutex.lock();
 
-=======
-
-	let old_parent_mutex = vfs::get_file_from_path(old_parent_path, &rs)?;
-	let mut old_parent = old_parent_mutex.lock();
-
->>>>>>> 7c2af772
 	let old_mutex = vfs::get_file_from_path(&old_path, &rs)?;
 	let mut old = old_mutex.lock();
 	// Cannot rename mountpoint
