--- conflicted
+++ resolved
@@ -686,12 +686,6 @@
 /// This function is called whenever a system call is triggered.
 #[no_mangle]
 pub extern "C" fn syscall_handler(regs: &mut Regs) {
-<<<<<<< HEAD
-	// TODO Add switch to disable
-	print_strace(regs, None);
-
-=======
->>>>>>> 1b029f44
 	let id = regs.eax;
 	let result = match get_syscall(id) {
 		Some(handler) => (handler)(regs),
@@ -711,11 +705,5 @@
 		}
 	};
 
-<<<<<<< HEAD
-	// TODO Add switch to disable
-	print_strace(regs, Some(result));
-
-=======
->>>>>>> 1b029f44
 	regs.set_syscall_return(result);
 }